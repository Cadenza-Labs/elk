--- conflicted
+++ resolved
@@ -83,10 +83,6 @@
     # computed across cluster boundaries even if the inputs were clustered.
     estimate = y_true.flatten().eq(y_pred.flatten()).float().mean().item()
 
-<<<<<<< HEAD
-    # taken from burns code
-=======
->>>>>>> e73a68b7
     estimate = max(estimate, 1 - estimate)
 
     return AccuracyResult(estimate, lower, upper, cal_thresh)