<<<<<<< HEAD
from dataclasses import InitVar, asdict, dataclass, replace
=======
from dataclasses import InitVar, dataclass, field, replace
>>>>>>> 64e762ab

import numpy as np
import torch
from datasets import get_dataset_config_info
from transformers import AutoConfig

<<<<<<< HEAD
from ..extraction import Extract
=======
from ..evaluation import Eval
>>>>>>> 64e762ab
from ..files import memorably_named_dir, sweeps_dir
from ..plotting.visualize import visualize_sweep
from ..training.eigen_reporter import EigenFitterConfig
from ..utils import colorize
from ..utils.constants import BURNS_DATASETS
from .train import Elicit


def assert_models_exist(model_names):
    for model_name in model_names:
        AutoConfig.from_pretrained(model_name)


def assert_datasets_exist(dataset_names):
    for dataset_name in dataset_names:
        ds_name, _, config_name = dataset_name.partition(":")
        if not config_name:
            config_name = None
        get_dataset_config_info(ds_name, config_name=config_name)


@dataclass
class Sweep:
    models: list[str]
    """List of Huggingface model strings to sweep over."""

    datasets: list[str]
    """List of dataset strings to sweep over. Each dataset string can contain
    multiple datasets, separated by plus signs. For example, "sst2+imdb" will
    pool SST-2 and IMDB together."""

    add_pooled: InitVar[bool] = False
    """Whether to add a dataset that pools all of the other datasets together."""

    hparam_step: float = -1.0
    """The step size for hyperparameter sweeps. Performs a 2D
    sweep over a and b in (var_weight, inv_weight, neg_cov_weight) = (a, 1 - b, b)
    If negative, no hyperparameter sweeps will be performed. Only valid for Eigen."""

    skip_transfer_eval: bool = False
    """Whether to perform transfer eval on every pair of datasets."""

    visualize: bool = False
    """Whether to generate visualizations of the results of the sweep."""

    name: str | None = None

    # A bit of a hack to add all the command line arguments from Elicit
    run_template: Elicit = field(default_factory=Elicit.default)

    def __post_init__(self, add_pooled: bool):
        if not self.datasets:
            raise ValueError("No datasets specified")
        if not self.models:
            raise ValueError("No models specified")
        # can only use hparam_step if we're using an eigen net
        if self.hparam_step > 0 and not isinstance(
            self.run_template.net, EigenFitterConfig
        ):
            raise ValueError("Can only use hparam_step with EigenFitterConfig")
        elif self.hparam_step > 1:
            raise ValueError("hparam_step must be in [0, 1]")

        # Check for the magic dataset "burns" which is a shortcut for all of the
        # datasets used in Burns et al., except Story Cloze, which is not available
        # on the Huggingface Hub.
        if "burns" in self.datasets:
            self.datasets.remove("burns")
            self.datasets.extend(BURNS_DATASETS)
            print(
                "Interpreting `burns` as all datasets used in Burns et al. (2022) "
                "available on the HuggingFace Hub"
            )

        # Remove duplicates just in case
        self.datasets = sorted(set(self.datasets))

        # Add an additional dataset that pools all of the datasets together.
        if add_pooled:
            self.datasets.append("+".join(self.datasets))

    def execute(self):
        M, D = len(self.models), len(self.datasets)
        print(f"Starting sweep over {M} models and {D} datasets ({M * D} runs)")
        assert_models_exist(self.models)
        print(f"Models: {self.models}")
        assert_datasets_exist(self.datasets)
        print(f"Datasets: {self.datasets}")

        root_dir = sweeps_dir()
        sweep_dir = root_dir / self.name if self.name else memorably_named_dir(root_dir)
        print(f"Saving sweep results to \033[1m{sweep_dir}\033[0m")  # bold

        # Each dataset string can contain multiple datasets, delimited by plus; this
        # indicates that the component datasets will be pooled together for training.
        # For example, we might be sweeping over ["amazon_polarity", "imdb+sst2"]. For
        # transfer eval, we want to split "imdb+sst2" into ["imdb", "sst2"] and then
        # flatten the list, yielding ["amazon_polarity", "imdb", "sst2"].
        eval_datasets = sorted(
            {
                ds.strip()
                for dataset_str in self.datasets
                for ds in dataset_str.split("+")
            }
        )

        step = self.hparam_step
        weights = np.arange(0.0, 1.0 + step, step) if step > 0 else [None]

        for i, model in enumerate(self.models):
            print(colorize(f"===== {model} ({i + 1} of {M}) =====", "magenta"))

            for dataset_str in self.datasets:
                # Allow for multiple datasets to be specified in a single string with
                # plus signs. This means we can pool datasets together inside of a
                # single sweep.
                train_datasets = tuple(ds.strip() for ds in dataset_str.split("+"))

                for var_weight in weights:
                    for neg_cov_weight in weights:
                        out_dir = sweep_dir / model / dataset_str

                        data = replace(
                            self.run_template.data, model=model, datasets=train_datasets
                        )
                        elicit = replace(self.run_template, data=data, out_dir=out_dir)
                        if var_weight is not None and neg_cov_weight is not None:
                            assert isinstance(elicit.net, EigenFitterConfig)
                            elicit.net.var_weight = var_weight
                            elicit.net.neg_cov_weight = neg_cov_weight

                            # Add hyperparameter values to output directory if needed
                            assert elicit.out_dir is not None
                            elicit.out_dir /= f"var_weight={var_weight:.2f}"
                            elicit.out_dir /= f"neg_cov_weight={neg_cov_weight:.2f}"

                        try:
                            elicit.execute()
                        except torch.linalg.LinAlgError as e:
                            print(colorize(f"LinAlgError: {e}", "red"))
                            continue

                        if not self.skip_transfer_eval:
                            if len(eval_datasets) > 1:
                                print(colorize("== Transfer eval ==", "green"))

                            # Now evaluate the reporter on the other datasets
                            for eval_dataset in eval_datasets:
                                # We already evaluated on this one during training
                                if eval_dataset in train_datasets:
                                    continue

                                eval = elicit.make_eval(model, eval_dataset)
                                try:
                                    eval.execute(highlight_color="green")
                                except Exception as e:
                                    print(e)
                                    print(asdict(eval))
                                    continue

        if self.visualize:
            visualize_sweep(sweep_dir)<|MERGE_RESOLUTION|>--- conflicted
+++ resolved
@@ -1,19 +1,10 @@
-<<<<<<< HEAD
-from dataclasses import InitVar, asdict, dataclass, replace
-=======
-from dataclasses import InitVar, dataclass, field, replace
->>>>>>> 64e762ab
+from dataclasses import InitVar, asdict, dataclass, field, replace
 
 import numpy as np
 import torch
 from datasets import get_dataset_config_info
 from transformers import AutoConfig
 
-<<<<<<< HEAD
-from ..extraction import Extract
-=======
-from ..evaluation import Eval
->>>>>>> 64e762ab
 from ..files import memorably_named_dir, sweeps_dir
 from ..plotting.visualize import visualize_sweep
 from ..training.eigen_reporter import EigenFitterConfig
