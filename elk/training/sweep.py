<<<<<<< HEAD
from dataclasses import InitVar, asdict, dataclass, replace
=======
from dataclasses import InitVar, asdict, dataclass, field, replace
>>>>>>> 896df969

import numpy as np
import torch
from datasets import get_dataset_config_info
from transformers import AutoConfig

<<<<<<< HEAD
from ..extraction import Extract
=======
>>>>>>> 896df969
from ..files import memorably_named_dir, sweeps_dir
from ..plotting.visualize import visualize_sweep
from ..training.eigen_reporter import EigenFitterConfig
from ..utils import colorize
from ..utils.constants import BURNS_DATASETS
from .train import Elicit


def assert_models_exist(model_names):
    for model_name in model_names:
        AutoConfig.from_pretrained(model_name)


def assert_datasets_exist(dataset_names):
    for dataset_name in dataset_names:
        ds_name, _, config_name = dataset_name.partition(":")
        if not config_name:
            config_name = None
        get_dataset_config_info(ds_name, config_name=config_name)


@dataclass
class Sweep:
    models: list[str]
    """List of Huggingface model strings to sweep over."""

    datasets: list[str]
    """List of dataset strings to sweep over. Each dataset string can contain
    multiple datasets, separated by plus signs. For example, "sst2+imdb" will
    pool SST-2 and IMDB together."""

    add_pooled: InitVar[bool] = False
    """Whether to add a dataset that pools all of the other datasets together."""

    hparam_step: float = -1.0
    """The step size for hyperparameter sweeps. Performs a 2D
    sweep over a and b in (var_weight, inv_weight, neg_cov_weight) = (a, 1 - b, b)
    If negative, no hyperparameter sweeps will be performed. Only valid for Eigen."""

    skip_transfer_eval: bool = False
    """Whether to perform transfer eval on every pair of datasets."""

    visualize: bool = False
    """Whether to generate visualizations of the results of the sweep."""

    name: str | None = None

    # A bit of a hack to add all the command line arguments from Elicit
    run_template: Elicit = field(default_factory=Elicit.default)

    def __post_init__(self, add_pooled: bool):
        if not self.datasets:
            raise ValueError("No datasets specified")
        if not self.models:
            raise ValueError("No models specified")
        # can only use hparam_step if we're using an eigen net
        if self.hparam_step > 0 and not isinstance(
            self.run_template.net, EigenFitterConfig
        ):
            raise ValueError("Can only use hparam_step with EigenFitterConfig")
        elif self.hparam_step > 1:
            raise ValueError("hparam_step must be in [0, 1]")

        # Check for the magic dataset "burns" which is a shortcut for all of the
        # datasets used in Burns et al., except Story Cloze, which is not available
        # on the Huggingface Hub.
        if "burns" in self.datasets:
            self.datasets.remove("burns")
            self.datasets.extend(BURNS_DATASETS)
            print(
                "Interpreting `burns` as all datasets used in Burns et al. (2022) "
                "available on the HuggingFace Hub"
            )

        # Remove duplicates just in case
        self.datasets = sorted(set(self.datasets))

        # Add an additional dataset that pools all of the datasets together.
        if add_pooled:
            self.datasets.append("+".join(self.datasets))

    def execute(self):
        M, D = len(self.models), len(self.datasets)
        print(f"Starting sweep over {M} models and {D} datasets ({M * D} runs)")
        assert_models_exist(self.models)
        print(f"Models: {self.models}")
        assert_datasets_exist(self.datasets)
        print(f"Datasets: {self.datasets}")

        root_dir = sweeps_dir()
        sweep_dir = root_dir / self.name if self.name else memorably_named_dir(root_dir)
        print(f"Saving sweep results to \033[1m{sweep_dir}\033[0m")  # bold

        # Each dataset string can contain multiple datasets, delimited by plus; this
        # indicates that the component datasets will be pooled together for training.
        # For example, we might be sweeping over ["amazon_polarity", "imdb+sst2"]. For
        # transfer eval, we want to split "imdb+sst2" into ["imdb", "sst2"] and then
        # flatten the list, yielding ["amazon_polarity", "imdb", "sst2"].
        eval_datasets = sorted(
            {
                ds.strip()
                for dataset_str in self.datasets
                for ds in dataset_str.split("+")
            }
        )

        step = self.hparam_step
        weights = np.arange(0.0, 1.0 + step, step) if step > 0 else [None]

        for i, model in enumerate(self.models):
            print(colorize(f"===== {model} ({i + 1} of {M}) =====", "magenta"))

            for dataset_str in self.datasets:
                # Allow for multiple datasets to be specified in a single string with
                # plus signs. This means we can pool datasets together inside of a
                # single sweep.
                train_datasets = tuple(ds.strip() for ds in dataset_str.split("+"))

                for var_weight in weights:
                    for neg_cov_weight in weights:
                        out_dir = sweep_dir / model / dataset_str

                        data = replace(
                            self.run_template.data, model=model, datasets=train_datasets
                        )
                        elicit = replace(self.run_template, data=data, out_dir=out_dir)
                        if var_weight is not None and neg_cov_weight is not None:
                            assert isinstance(elicit.net, EigenFitterConfig)
                            elicit.net.var_weight = var_weight
                            elicit.net.neg_cov_weight = neg_cov_weight

                            # Add hyperparameter values to output directory if needed
                            assert elicit.out_dir is not None
                            elicit.out_dir /= f"var_weight={var_weight:.2f}"
                            elicit.out_dir /= f"neg_cov_weight={neg_cov_weight:.2f}"

                        try:
                            elicit.execute()
                        except torch.linalg.LinAlgError as e:
                            print(colorize(f"LinAlgError: {e}", "red"))
                            continue

                        if not self.skip_transfer_eval:
                            if len(eval_datasets) > 1:
                                print(colorize("== Transfer eval ==", "green"))

                            # Now evaluate the reporter on the other datasets
                            for eval_dataset in eval_datasets:
                                # We already evaluated on this one during training
                                if eval_dataset in train_datasets:
                                    continue

                                eval = elicit.make_eval(model, eval_dataset)
                                try:
                                    eval.execute(highlight_color="green")
                                except Exception as e:
                                    print(e)
                                    print(asdict(eval))
                                    continue

        if self.visualize:
            visualize_sweep(sweep_dir)<|MERGE_RESOLUTION|>--- conflicted
+++ resolved
@@ -1,18 +1,14 @@
-<<<<<<< HEAD
-from dataclasses import InitVar, asdict, dataclass, replace
-=======
+
 from dataclasses import InitVar, asdict, dataclass, field, replace
->>>>>>> 896df969
+
 
 import numpy as np
 import torch
 from datasets import get_dataset_config_info
 from transformers import AutoConfig
 
-<<<<<<< HEAD
 from ..extraction import Extract
-=======
->>>>>>> 896df969
+
 from ..files import memorably_named_dir, sweeps_dir
 from ..plotting.visualize import visualize_sweep
 from ..training.eigen_reporter import EigenFitterConfig
