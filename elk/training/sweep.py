--- conflicted
+++ resolved
@@ -163,30 +163,7 @@
                                 if eval_dataset in train_datasets:
                                     continue
 
-<<<<<<< HEAD
-                                assert run.out_dir is not None
-                                # TODO we should fix this so that this isn't needed
-                                eval = Eval(
-                                    data=replace(
-                                        run.data, model=model, datasets=(eval_dataset,)
-                                    ),
-                                    source=run.out_dir,
-                                    out_dir=run.out_dir / "transfer" / eval_dataset,
-                                    num_gpus=run.num_gpus,
-                                    min_gpu_mem=run.min_gpu_mem,
-                                    skip_supervised=run.supervised == "none",
-                                    prompt_indices=run.prompt_indices,
-                                    concatenated_layer_offset=run.concatenated_layer_offset,
-                                    # datasets=run.datasets,
-                                    # this isn't needed because it's
-                                    # immediately overwritten
-                                    debug=run.debug,
-                                    disable_cache=run.disable_cache,
-                                )
-
-=======
                                 eval = elicit.make_eval(model, eval_dataset)
->>>>>>> 35c53f5e
                                 eval.execute(highlight_color="green")
 
         if self.visualize:
