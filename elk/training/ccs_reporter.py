"""An ELK reporter network."""

import math
from copy import deepcopy
from dataclasses import dataclass, field
from typing import Literal, Optional, cast

import torch
import torch.nn as nn
from concept_erasure import LeaceFitter
from torch import Tensor

from ..parsing import parse_loss
from ..utils.typing import assert_type
<<<<<<< HEAD
from .burns_norm import BurnsNorm
from .classifier import Classifier
from .concept_eraser import ConceptEraser
=======
from .common import FitterConfig
>>>>>>> db1f8973
from .losses import LOSSES
from .platt_scaling import PlattMixin


@dataclass
<<<<<<< HEAD
class CcsReporterConfig(ReporterConfig):
    """
    Args:
        activation: The activation function to use. Defaults to GELU.
        bias: Whether to use a bias term in the linear layers. Defaults to True.
        hidden_size: The number of hidden units in the MLP. Defaults to None.
            By default, use an MLP expansion ratio of 4/3. This ratio is used by
            Tucker et al. (2022) <https://arxiv.org/abs/2204.09722> in their 3-layer
            MLP probes. We could also use a ratio of 4, imitating transformer FFNs,
            but this seems to lead to excessively large MLPs when num_layers > 2.
        init: The initialization scheme to use. Defaults to "zero".
        loss: The loss function to use. list of strings, each of the form
            "coef*name", where coef is a float and name is one of the keys in
            `elk.training.losses.LOSSES`.
            Example: --loss 1.0*consistency_squared 0.5*prompt_var
            corresponds to the loss function 1.0*consistency_squared + 0.5*prompt_var.
            Defaults to the loss "ccs_squared_loss".
        norm: The kind of normalization to apply to the hidden states.
        num_layers: The number of layers in the MLP. Defaults to 1.
        pre_ln: Whether to include a LayerNorm module before the first linear
            layer. Defaults to False.
        supervised_weight: The weight of the supervised loss. Defaults to 0.0.

        lr: The learning rate to use. Ignored when `optimizer` is `"lbfgs"`.
            Defaults to 1e-2.
        num_epochs: The number of epochs to train for. Defaults to 1000.
        num_tries: The number of times to try training the reporter. Defaults to 10.
        optimizer: The optimizer to use. Defaults to "adam".
        weight_decay: The weight decay or L2 penalty to use. Defaults to 0.01.
    """

=======
class CcsConfig(FitterConfig):
>>>>>>> db1f8973
    activation: Literal["gelu", "relu", "swish"] = "gelu"
    """The activation function to use."""
    bias: bool = True
    """Whether to use a bias term in the linear layers."""
    hidden_size: Optional[int] = None
    """
    The number of hidden units in the MLP. Defaults to None. By default, use an MLP
    expansion ratio of 4/3. This ratio is used by Tucker et al. (2022)
    <https://arxiv.org/abs/2204.09722> in their 3-layer MLP probes. We could also use
    a ratio of 4, imitating transformer FFNs, but this seems to lead to excessively
    large MLPs when num_layers > 2.
    """
    init: Literal["default", "pca", "spherical", "zero"] = "default"
    """The initialization scheme to use."""
    loss: list[str] = field(default_factory=lambda: ["ccs"])
    """
    The loss function to use. list of strings, each of the form "coef*name", where coef
    is a float and name is one of the keys in `elk.training.losses.LOSSES`.
    Example: `--loss 1.0*consistency_squared 0.5*prompt_var` corresponds to the loss
    function 1.0*consistency_squared + 0.5*prompt_var.
    """
    loss_dict: dict[str, float] = field(default_factory=dict, init=False)
    norm: Literal["leace", "burns"] = "leace"
    num_layers: int = 1
    """The number of layers in the MLP."""
    pre_ln: bool = False
    """Whether to include a LayerNorm module before the first linear layer."""
    supervised_weight: float = 0.0
    """The weight of the supervised loss."""

    lr: float = 1e-2
    """The learning rate to use. Ignored when `optimizer` is `"lbfgs"`."""
    num_epochs: int = 1000
    """The number of epochs to train for."""
    num_tries: int = 10
    """The number of times to try training the reporter."""
    optimizer: Literal["adam", "lbfgs"] = "lbfgs"
    """The optimizer to use."""
    weight_decay: float = 0.01
    """The weight decay or L2 penalty to use."""

    def __post_init__(self):
        self.loss_dict = parse_loss(self.loss)

        # standardize the loss field
        self.loss = [f"{coef}*{name}" for name, coef in self.loss_dict.items()]


class CcsReporter(nn.Module, PlattMixin):
    """CCS reporter network.

    Args:
        in_features: The number of input features.
        cfg: The reporter configuration.
    """

    config: CcsConfig

    def __init__(
        self,
        cfg: CcsConfig,
        in_features: int,
        *,
        device: str | torch.device | None = None,
        dtype: torch.dtype | None = None,
        num_variants: int = 1,
    ):
        super().__init__()
        self.config = cfg
        self.in_features = in_features
        self.num_variants = num_variants

        # Learnable Platt scaling parameters
        self.bias = nn.Parameter(torch.zeros(1, device=device, dtype=dtype))
        self.scale = nn.Parameter(torch.ones(1, device=device, dtype=dtype))

        hidden_size = cfg.hidden_size or 4 * in_features // 3

<<<<<<< HEAD
        if self.config.norm == "burns":
            self.norm = BurnsNorm()
        else:
            self.norm = ConceptEraser(
                in_features,
                2 * num_variants,
                device=device,
                dtype=dtype,
            )
=======
        self.norm = None
>>>>>>> db1f8973
        self.probe = nn.Sequential(
            nn.Linear(
                in_features,
                1 if cfg.num_layers < 2 else hidden_size,
                bias=cfg.bias,
                device=device,
            ),
        )
        if cfg.pre_ln:
            self.probe.insert(0, nn.LayerNorm(in_features, elementwise_affine=False))

        act_cls = {
            "gelu": nn.GELU,
            "relu": nn.ReLU,
            "swish": nn.SiLU,
        }[cfg.activation]

        for i in range(1, cfg.num_layers):
            self.probe.append(act_cls())
            self.probe.append(
                nn.Linear(
                    hidden_size,
                    1 if i == cfg.num_layers - 1 else hidden_size,
                    bias=cfg.bias,
                    device=device,
                )
            )

    def reset_parameters(self):
        """Reset the parameters of the probe.

        If init is "spherical", use the spherical initialization scheme.
        If init is "default", use the default PyTorch initialization scheme for
        nn.Linear (Kaiming uniform).
        If init is "zero", initialize all parameters to zero.
        """
        if self.config.init == "spherical":
            # Mathematically equivalent to the unusual initialization scheme used in
            # the original paper. They sample a Gaussian vector of dim in_features + 1,
            # normalize to the unit sphere, then add an extra all-ones dimension to the
            # input and compute the inner product. Here, we use nn.Linear with an
            # explicit bias term, but use the same initialization.
            assert len(self.probe) == 1, "Only linear probes can use spherical init"
            probe = cast(nn.Linear, self.probe[0])  # Pylance gets the type wrong here

            theta = torch.randn(1, probe.in_features + 1, device=probe.weight.device)
            theta /= theta.norm()
            probe.weight.data = theta[:, :-1]
            probe.bias.data = theta[:, -1]

        elif self.config.init == "default":
            for layer in self.probe:
                if isinstance(layer, nn.Linear):
                    layer.reset_parameters()

        elif self.config.init == "zero":
            for param in self.parameters():
                param.data.zero_()
        elif self.config.init != "pca":
            raise ValueError(f"Unknown init: {self.config.init}")

    def forward(self, x: Tensor) -> Tensor:
        """Return the credence assigned to the hidden state `x`."""
<<<<<<< HEAD
        raw_scores = self.probe(x).squeeze(-1)
=======
        assert self.norm is not None, "Must call fit() before forward()"

        raw_scores = self.probe(self.norm(x)).squeeze(-1)
>>>>>>> db1f8973
        return raw_scores.mul(self.scale).add(self.bias).squeeze(-1)

    def loss(self, logit0: Tensor, logit1: Tensor) -> Tensor:
        """Return the loss of the reporter on the contrast pair (x0, x1).

        Args:
            logit0: The raw score output of the reporter on x0.
            logit1: The raw score output of the reporter on x1.

        Returns:
            loss: The loss of the reporter on the contrast pair (x0, x1).
        """
        loss = sum(
            LOSSES[name](logit0, logit1, coef)
            for name, coef in self.config.loss_dict.items()
        )
        return assert_type(Tensor, loss)

    def fit(self, hiddens: Tensor) -> float:
        """Fit the probe to the contrast pair `hiddens`.

        Returns:
            best_loss: The best loss obtained.
        """
        x_neg, x_pos = hiddens.unbind(2)

        # One-hot indicators for each prompt template
        n, v, d = x_neg.shape
        prompt_ids = torch.eye(v, device=x_neg.device).expand(n, -1, -1)
        if isinstance(self.norm, ConceptEraser):
            self.norm.update(
                x=x_neg,
                # Independent indicator for each (template, pseudo-label) pair
                y=torch.cat([torch.zeros_like(prompt_ids), prompt_ids], dim=-1),
            )
            self.norm.update(
                x=x_pos,
                # Independent indicator for each (template, pseudo-label) pair
                y=torch.cat([prompt_ids, torch.zeros_like(prompt_ids)], dim=-1),
            )

<<<<<<< HEAD
=======
        fitter = LeaceFitter(d, 2 * v, dtype=x_neg.dtype, device=x_neg.device)
        fitter.update(
            x=x_neg,
            # Independent indicator for each (template, pseudo-label) pair
            z=torch.cat([torch.zeros_like(prompt_ids), prompt_ids], dim=-1),
        )
        fitter.update(
            x=x_pos,
            # Independent indicator for each (template, pseudo-label) pair
            z=torch.cat([prompt_ids, torch.zeros_like(prompt_ids)], dim=-1),
        )
        self.norm = fitter.eraser

>>>>>>> db1f8973
        x_neg, x_pos = self.norm(x_neg), self.norm(x_pos)

        # Record the best acc, loss, and params found so far
        best_loss = torch.inf
        best_state: dict[str, Tensor] = {}  # State dict of the best run

        for i in range(self.config.num_tries):
            self.reset_parameters()

            # This is sort of inefficient but whatever
            if self.config.init == "pca":
                diffs = torch.flatten(x_pos - x_neg, 0, 1)
                _, __, V = torch.pca_lowrank(diffs, q=i + 1)
                self.probe[0].weight.data = V[:, -1, None].T

            if self.config.optimizer == "lbfgs":
                loss = self.train_loop_lbfgs(x_neg, x_pos)
            elif self.config.optimizer == "adam":
                loss = self.train_loop_adam(x_neg, x_pos)
            else:
                raise ValueError(f"Optimizer {self.config.optimizer} is not supported")

            if loss < best_loss:
                best_loss = loss
                best_state = deepcopy(self.state_dict())

        if not math.isfinite(best_loss):
            raise RuntimeError("Got NaN/infinite loss during training")

        self.load_state_dict(best_state)
        return best_loss

    def train_loop_adam(self, x_neg: Tensor, x_pos: Tensor) -> float:
        """Adam train loop, returning the final loss. Modifies params in-place."""

        optimizer = torch.optim.AdamW(
            self.parameters(), lr=self.config.lr, weight_decay=self.config.weight_decay
        )

        loss = torch.inf
        for _ in range(self.config.num_epochs):
            optimizer.zero_grad()

            # We already normalized in fit()
            loss = self.loss(self(x_neg), self(x_pos))
            loss.backward()
            optimizer.step()

        return float(loss)

    def train_loop_lbfgs(self, x_neg: Tensor, x_pos: Tensor) -> float:
        """LBFGS train loop, returning the final loss. Modifies params in-place."""

        optimizer = torch.optim.LBFGS(
            self.parameters(),
            line_search_fn="strong_wolfe",
            max_iter=self.config.num_epochs,
            tolerance_change=torch.finfo(x_pos.dtype).eps,
            tolerance_grad=torch.finfo(x_pos.dtype).eps,
        )
        # Raw unsupervised loss, WITHOUT regularization
        loss = torch.inf

        def closure():
            nonlocal loss
            optimizer.zero_grad()

            # We already normalized in fit()
            loss = self.loss(self(x_neg), self(x_pos))
            regularizer = 0.0

            # We explicitly add L2 regularization to the loss, since LBFGS
            # doesn't have a weight_decay parameter
            for param in self.parameters():
                regularizer += self.config.weight_decay * param.norm() ** 2 / 2

            regularized = loss + regularizer
            regularized.backward()

            return float(regularized)

        optimizer.step(closure)
        return float(loss)<|MERGE_RESOLUTION|>--- conflicted
+++ resolved
@@ -12,53 +12,15 @@
 
 from ..parsing import parse_loss
 from ..utils.typing import assert_type
-<<<<<<< HEAD
 from .burns_norm import BurnsNorm
 from .classifier import Classifier
-from .concept_eraser import ConceptEraser
-=======
 from .common import FitterConfig
->>>>>>> db1f8973
 from .losses import LOSSES
 from .platt_scaling import PlattMixin
 
 
 @dataclass
-<<<<<<< HEAD
-class CcsReporterConfig(ReporterConfig):
-    """
-    Args:
-        activation: The activation function to use. Defaults to GELU.
-        bias: Whether to use a bias term in the linear layers. Defaults to True.
-        hidden_size: The number of hidden units in the MLP. Defaults to None.
-            By default, use an MLP expansion ratio of 4/3. This ratio is used by
-            Tucker et al. (2022) <https://arxiv.org/abs/2204.09722> in their 3-layer
-            MLP probes. We could also use a ratio of 4, imitating transformer FFNs,
-            but this seems to lead to excessively large MLPs when num_layers > 2.
-        init: The initialization scheme to use. Defaults to "zero".
-        loss: The loss function to use. list of strings, each of the form
-            "coef*name", where coef is a float and name is one of the keys in
-            `elk.training.losses.LOSSES`.
-            Example: --loss 1.0*consistency_squared 0.5*prompt_var
-            corresponds to the loss function 1.0*consistency_squared + 0.5*prompt_var.
-            Defaults to the loss "ccs_squared_loss".
-        norm: The kind of normalization to apply to the hidden states.
-        num_layers: The number of layers in the MLP. Defaults to 1.
-        pre_ln: Whether to include a LayerNorm module before the first linear
-            layer. Defaults to False.
-        supervised_weight: The weight of the supervised loss. Defaults to 0.0.
-
-        lr: The learning rate to use. Ignored when `optimizer` is `"lbfgs"`.
-            Defaults to 1e-2.
-        num_epochs: The number of epochs to train for. Defaults to 1000.
-        num_tries: The number of times to try training the reporter. Defaults to 10.
-        optimizer: The optimizer to use. Defaults to "adam".
-        weight_decay: The weight decay or L2 penalty to use. Defaults to 0.01.
-    """
-
-=======
 class CcsConfig(FitterConfig):
->>>>>>> db1f8973
     activation: Literal["gelu", "relu", "swish"] = "gelu"
     """The activation function to use."""
     bias: bool = True
@@ -137,19 +99,8 @@
 
         hidden_size = cfg.hidden_size or 4 * in_features // 3
 
-<<<<<<< HEAD
-        if self.config.norm == "burns":
-            self.norm = BurnsNorm()
-        else:
-            self.norm = ConceptEraser(
-                in_features,
-                2 * num_variants,
-                device=device,
-                dtype=dtype,
-            )
-=======
         self.norm = None
->>>>>>> db1f8973
+
         self.probe = nn.Sequential(
             nn.Linear(
                 in_features,
@@ -213,13 +164,8 @@
 
     def forward(self, x: Tensor) -> Tensor:
         """Return the credence assigned to the hidden state `x`."""
-<<<<<<< HEAD
+        assert self.norm is not None, "Must call fit() before forward()"
         raw_scores = self.probe(x).squeeze(-1)
-=======
-        assert self.norm is not None, "Must call fit() before forward()"
-
-        raw_scores = self.probe(self.norm(x)).squeeze(-1)
->>>>>>> db1f8973
         return raw_scores.mul(self.scale).add(self.bias).squeeze(-1)
 
     def loss(self, logit0: Tensor, logit1: Tensor) -> Tensor:
@@ -249,34 +195,23 @@
         # One-hot indicators for each prompt template
         n, v, d = x_neg.shape
         prompt_ids = torch.eye(v, device=x_neg.device).expand(n, -1, -1)
-        if isinstance(self.norm, ConceptEraser):
-            self.norm.update(
+
+        if self.config.norm == "burns":
+            self.norm = BurnsNorm()
+        else:
+            fitter = LeaceFitter(d, 2 * v, dtype=x_neg.dtype, device=x_neg.device)
+            fitter.update(
                 x=x_neg,
                 # Independent indicator for each (template, pseudo-label) pair
-                y=torch.cat([torch.zeros_like(prompt_ids), prompt_ids], dim=-1),
+                z=torch.cat([torch.zeros_like(prompt_ids), prompt_ids], dim=-1),
             )
-            self.norm.update(
+            fitter.update(
                 x=x_pos,
                 # Independent indicator for each (template, pseudo-label) pair
-                y=torch.cat([prompt_ids, torch.zeros_like(prompt_ids)], dim=-1),
+                z=torch.cat([prompt_ids, torch.zeros_like(prompt_ids)], dim=-1),
             )
-
-<<<<<<< HEAD
-=======
-        fitter = LeaceFitter(d, 2 * v, dtype=x_neg.dtype, device=x_neg.device)
-        fitter.update(
-            x=x_neg,
-            # Independent indicator for each (template, pseudo-label) pair
-            z=torch.cat([torch.zeros_like(prompt_ids), prompt_ids], dim=-1),
-        )
-        fitter.update(
-            x=x_pos,
-            # Independent indicator for each (template, pseudo-label) pair
-            z=torch.cat([prompt_ids, torch.zeros_like(prompt_ids)], dim=-1),
-        )
-        self.norm = fitter.eraser
-
->>>>>>> db1f8973
+            self.norm = fitter.eraser
+
         x_neg, x_pos = self.norm(x_neg), self.norm(x_pos)
 
         # Record the best acc, loss, and params found so far
