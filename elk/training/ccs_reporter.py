"""An ELK reporter network."""

import math
from copy import deepcopy
from dataclasses import dataclass, field
from pathlib import Path
from typing import Literal, Optional, cast

import torch
import torch.nn as nn
from torch import Tensor
from torch.nn.functional import binary_cross_entropy as bce

from ..metrics import roc_auc
from ..parsing import parse_loss
from ..utils.typing import assert_type
from .classifier import Classifier
from .losses import LOSSES
from .reporter import Reporter, ReporterConfig
from .spectral_norm import SpectralNorm


@dataclass
class CcsReporterConfig(ReporterConfig):
    """
    Args:
        activation: The activation function to use. Defaults to GELU.
        bias: Whether to use a bias term in the linear layers. Defaults to True.
        hidden_size: The number of hidden units in the MLP. Defaults to None.
            By default, use an MLP expansion ratio of 4/3. This ratio is used by
            Tucker et al. (2022) <https://arxiv.org/abs/2204.09722> in their 3-layer
            MLP probes. We could also use a ratio of 4, imitating transformer FFNs,
            but this seems to lead to excessively large MLPs when num_layers > 2.
        init: The initialization scheme to use. Defaults to "zero".
        loss: The loss function to use. list of strings, each of the form
            "coef*name", where coef is a float and name is one of the keys in
            `elk.training.losses.LOSSES`.
            Example: --loss 1.0*consistency_squared 0.5*prompt_var
            corresponds to the loss function 1.0*consistency_squared + 0.5*prompt_var.
            Defaults to "ccs_prompt_var".
        normalization: The kind of normalization to apply to the hidden states.
        num_layers: The number of layers in the MLP. Defaults to 1.
        pre_ln: Whether to include a LayerNorm module before the first linear
            layer. Defaults to False.
        supervised_weight: The weight of the supervised loss. Defaults to 0.0.

        lr: The learning rate to use. Ignored when `optimizer` is `"lbfgs"`.
            Defaults to 1e-2.
        num_epochs: The number of epochs to train for. Defaults to 1000.
        num_tries: The number of times to try training the reporter. Defaults to 10.
        optimizer: The optimizer to use. Defaults to "adam".
        weight_decay: The weight decay or L2 penalty to use. Defaults to 0.01.
    """

    activation: Literal["gelu", "relu", "swish"] = "gelu"
    bias: bool = True
    hidden_size: Optional[int] = None
    init: Literal["default", "pca", "spherical", "zero"] = "default"
    loss: list[str] = field(default_factory=lambda: ["ccs"])
    loss_dict: dict[str, float] = field(default_factory=dict, init=False)
    num_layers: int = 1
    pre_ln: bool = False
    supervised_weight: float = 0.0

    lr: float = 1e-2
    num_epochs: int = 1000
    num_tries: int = 10
    optimizer: Literal["adam", "lbfgs"] = "lbfgs"
    weight_decay: float = 0.01

    @classmethod
    def reporter_class(cls) -> type[Reporter]:
        return CcsReporter

    def __post_init__(self):
        self.loss_dict = parse_loss(self.loss)

        # standardize the loss field
        self.loss = [f"{coef}*{name}" for name, coef in self.loss_dict.items()]


class CcsReporter(Reporter):
    """CCS reporter network.

    Args:
        in_features: The number of input features.
        cfg: The reporter configuration.
    """

    config: CcsReporterConfig

    def __init__(
        self,
        cfg: CcsReporterConfig,
        in_features: int,
        device: str | torch.device | None = None,
        dtype: torch.dtype | None = None,
    ):
        super().__init__()
        self.config = cfg
        self.in_features = in_features

        # Learnable Platt scaling parameters
        self.bias = nn.Parameter(torch.zeros(1, device=device, dtype=dtype))
        self.scale = nn.Parameter(torch.ones(1, device=device, dtype=dtype))

        hidden_size = cfg.hidden_size or 4 * in_features // 3

        self.norm = SpectralNorm(in_features, 1, device=device, dtype=dtype)
        self.probe = nn.Sequential(
            nn.Linear(
                in_features,
                1 if cfg.num_layers < 2 else hidden_size,
                bias=cfg.bias,
                device=device,
            ),
        )
        if cfg.pre_ln:
            self.probe.insert(0, nn.LayerNorm(in_features, elementwise_affine=False))

        act_cls = {
            "gelu": nn.GELU,
            "relu": nn.ReLU,
            "swish": nn.SiLU,
        }[cfg.activation]

        for i in range(1, cfg.num_layers):
            self.probe.append(act_cls())
            self.probe.append(
                nn.Linear(
                    hidden_size,
                    1 if i == cfg.num_layers - 1 else hidden_size,
                    bias=cfg.bias,
                    device=device,
                )
            )

    @torch.no_grad()
    def check_separability(
        self,
        train_pair: tuple[Tensor, Tensor],
        val_pair: tuple[Tensor, Tensor],
    ) -> float:
        """Measure how linearly separable the pseudo-labels are for a contrast pair.

        Args:
            train_pair: A tuple of tensors, (x0, x1), where x0 and x1 are the
                contrastive representations. Used for training the classifier.
            val_pair: A tuple of tensors, (x0, x1), where x0 and x1 are the
                contrastive representations. Used for evaluating the classifier.

        Returns:
            The AUROC of a linear classifier fit on the pseudo-labels.
        """
        x0, x1 = map(self.norm, train_pair)
        val_x0, val_x1 = map(self.norm, val_pair)

        pseudo_clf = Classifier(x0.shape[-1], device=x0.device)  # type: ignore
        pseudo_train = torch.cat(
            [
                torch.zeros_like(x0[..., 0]),
                torch.ones_like(x1[..., 0]),
            ]
        ).flatten()
        pseudo_val = torch.cat(
            [
                torch.zeros_like(val_x0[..., 0]),
                torch.ones_like(val_x1[..., 0]),
            ]
        ).flatten()

        pseudo_clf.fit(
            # b v d -> (b v) d
            torch.cat([x0, x1]).flatten(0, 1),
            pseudo_train,
            # Use the same weight decay as the reporter
            l2_penalty=self.config.weight_decay,
        )
        pseudo_preds = pseudo_clf(
            # b v d -> (b v) d
            torch.cat([val_x0, val_x1]).flatten(0, 1)
        ).squeeze(-1)

        # Edge case where the classifier learns to set its weights to zero
        # Technically AUROC is not defined here but we "fill in" the value of 0.5
        # since this is the limit as the weights approach zero
        if not pseudo_preds.any():
            return 0.5
        else:
            return roc_auc(pseudo_val, pseudo_preds).item()

    def unsupervised_loss(self, logit0: Tensor, logit1: Tensor) -> Tensor:
        loss = sum(
            LOSSES[name](logit0, logit1, coef)
            for name, coef in self.config.loss_dict.items()
        )
        return assert_type(Tensor, loss)

    def reset_parameters(self):
        """Reset the parameters of the probe.

        If init is "spherical", use the spherical initialization scheme.
        If init is "default", use the default PyTorch initialization scheme for
        nn.Linear (Kaiming uniform).
        If init is "zero", initialize all parameters to zero.
        """
        if self.config.init == "spherical":
            # Mathematically equivalent to the unusual initialization scheme used in
            # the original paper. They sample a Gaussian vector of dim in_features + 1,
            # normalize to the unit sphere, then add an extra all-ones dimension to the
            # input and compute the inner product. Here, we use nn.Linear with an
            # explicit bias term, but use the same initialization.
            assert len(self.probe) == 1, "Only linear probes can use spherical init"
            probe = cast(nn.Linear, self.probe[0])  # Pylance gets the type wrong here

            theta = torch.randn(1, probe.in_features + 1, device=probe.weight.device)
            theta /= theta.norm()
            probe.weight.data = theta[:, :-1]
            probe.bias.data = theta[:, -1]

        elif self.config.init == "default":
            for layer in self.probe:
                if isinstance(layer, nn.Linear):
                    layer.reset_parameters()

        elif self.config.init == "zero":
            for param in self.parameters():
                param.data.zero_()
        elif self.config.init != "pca":
            raise ValueError(f"Unknown init: {self.config.init}")

    def forward(self, x: Tensor) -> Tensor:
<<<<<<< HEAD
        """Return the credence assigned to the hidden state `x`."""
        return self.probe(self.norm(x)).squeeze(-1)
=======
        """Return the raw score output of the probe on `x`."""
        assert x.shape[-2] == 2, "Probe input must be a contrast pair"

        # Apply normalization
        x0, x1 = x.unbind(-2)
        x0, x1 = self.neg_norm(x0), self.pos_norm(x1)
        x = torch.stack([x0, x1], dim=-2)

        return self.raw_forward(x)

    def raw_forward(self, x: Tensor) -> Tensor:
        """Apply the probe to the provided input, without normalization."""
        return self.probe(x).mul(self.scale).add(self.bias).squeeze(-1)
>>>>>>> 8ba18c30

    def loss(
        self,
        logit0: Tensor,
        logit1: Tensor,
        labels: Optional[Tensor] = None,
    ) -> Tensor:
        """Return the loss of the reporter on the contrast pair (x0, x1).

        Args:
            logit0: The raw score output of the reporter on x0.
            logit1: The raw score output of the reporter on x1.
            labels: The labels of the contrast pair. Defaults to None.

        Returns:
            loss: The loss of the reporter on the contrast pair (x0, x1).

        Raises:
            ValueError: If `supervised_weight > 0` but `labels` is None.
        """
        loss = self.unsupervised_loss(logit0, logit1)

        # If labels are provided, use them to compute a supervised loss
        if labels is not None:
            num_labels = len(labels)
            assert num_labels <= len(logit0), "Too many labels provided"
            p0 = logit0[:num_labels].sigmoid()
            p1 = logit1[:num_labels].sigmoid()

            alpha = self.config.supervised_weight
            preds = p0.add(1 - p1).mul(0.5).squeeze(-1)
            # broadcast the labels, and flatten the predictions
            # so that both are 1D tensors
            broadcast_labels = labels.repeat_interleave(preds.shape[1]).float()
            flattened_preds = preds.cpu().flatten()
            bce_loss = bce(flattened_preds, broadcast_labels.type_as(flattened_preds))
            loss = alpha * bce_loss + (1 - alpha) * loss

        elif self.config.supervised_weight > 0:
            raise ValueError(
                "Supervised weight > 0 but no labels provided to compute loss"
            )

        return loss

    def fit(
        self,
        hiddens: Tensor,
        labels: Optional[Tensor] = None,
    ) -> float:
        """Fit the probe to the contrast pair (neg, pos).

        Args:
            contrast_pair: A tuple of tensors, (neg, pos), where x0 and x1 are the
                contrastive representations.
            labels: The labels of the contrast pair. Defaults to None.

        Returns:
            best_loss: The best loss obtained.

        Raises:
            ValueError: If `optimizer` is not "adam" or "lbfgs".
            RuntimeError: If the best loss is not finite.
        """
        x_neg, x_pos = hiddens.unbind(2)

        self.norm.update(x=x_neg, y=torch.zeros_like(x_neg[..., 0]))
        self.norm.update(x=x_pos, y=torch.ones_like(x_pos[..., 0]))
        x_neg, x_pos = self.norm(x_neg), self.norm(x_pos)

        # Record the best acc, loss, and params found so far
        best_loss = torch.inf
        best_state: dict[str, Tensor] = {}  # State dict of the best run

        for i in range(self.config.num_tries):
            self.reset_parameters()

            # This is sort of inefficient but whatever
            if self.config.init == "pca":
                diffs = torch.flatten(x_pos - x_neg, 0, 1)
                _, __, V = torch.pca_lowrank(diffs, q=i + 1)
                self.probe[0].weight.data = V[:, -1, None].T

            if self.config.optimizer == "lbfgs":
                loss = self.train_loop_lbfgs(x_neg, x_pos, labels)
            elif self.config.optimizer == "adam":
                loss = self.train_loop_adam(x_neg, x_pos, labels)
            else:
                raise ValueError(f"Optimizer {self.config.optimizer} is not supported")

            if loss < best_loss:
                best_loss = loss
                best_state = deepcopy(self.state_dict())

        if not math.isfinite(best_loss):
            raise RuntimeError("Got NaN/infinite loss during training")

        self.load_state_dict(best_state)
        return best_loss

    def train_loop_adam(
        self,
        x_neg: Tensor,
        x_pos: Tensor,
        labels: Optional[Tensor] = None,
    ) -> float:
        """Adam train loop, returning the final loss. Modifies params in-place."""

        optimizer = torch.optim.AdamW(
            self.parameters(), lr=self.config.lr, weight_decay=self.config.weight_decay
        )

        loss = torch.inf
        for _ in range(self.config.num_epochs):
            optimizer.zero_grad()

            # We already normalized in fit()
            loss = self.loss(self(x_neg), self(x_pos), labels)
            loss.backward()
            optimizer.step()

        return float(loss)

    def train_loop_lbfgs(
        self,
        x_neg: Tensor,
        x_pos: Tensor,
        labels: Optional[Tensor] = None,
    ) -> float:
        """LBFGS train loop, returning the final loss. Modifies params in-place."""

        optimizer = torch.optim.LBFGS(
            self.parameters(),
            line_search_fn="strong_wolfe",
            max_iter=self.config.num_epochs,
            tolerance_change=torch.finfo(x_pos.dtype).eps,
            tolerance_grad=torch.finfo(x_pos.dtype).eps,
        )
        # Raw unsupervised loss, WITHOUT regularization
        loss = torch.inf

        def closure():
            nonlocal loss
            optimizer.zero_grad()

            # We already normalized in fit()
            loss = self.loss(self(x_neg), self(x_pos), labels)
            regularizer = 0.0

            # We explicitly add L2 regularization to the loss, since LBFGS
            # doesn't have a weight_decay parameter
            for param in self.parameters():
                regularizer += self.config.weight_decay * param.norm() ** 2 / 2

            regularized = loss + regularizer
            regularized.backward()

            return float(regularized)

        optimizer.step(closure)
        return float(loss)

    def save(self, path: Path | str) -> None:
        """Save the reporter to a file."""
        state = {k: v.cpu() for k, v in self.state_dict().items()}
        state.update(in_features=self.in_features)
        torch.save(state, path)<|MERGE_RESOLUTION|>--- conflicted
+++ resolved
@@ -230,24 +230,8 @@
             raise ValueError(f"Unknown init: {self.config.init}")
 
     def forward(self, x: Tensor) -> Tensor:
-<<<<<<< HEAD
         """Return the credence assigned to the hidden state `x`."""
         return self.probe(self.norm(x)).squeeze(-1)
-=======
-        """Return the raw score output of the probe on `x`."""
-        assert x.shape[-2] == 2, "Probe input must be a contrast pair"
-
-        # Apply normalization
-        x0, x1 = x.unbind(-2)
-        x0, x1 = self.neg_norm(x0), self.pos_norm(x1)
-        x = torch.stack([x0, x1], dim=-2)
-
-        return self.raw_forward(x)
-
-    def raw_forward(self, x: Tensor) -> Tensor:
-        """Apply the probe to the provided input, without normalization."""
-        return self.probe(x).mul(self.scale).add(self.bias).squeeze(-1)
->>>>>>> 8ba18c30
 
     def loss(
         self,
