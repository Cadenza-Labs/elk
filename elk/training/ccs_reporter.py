"""An ELK reporter network."""

import math
from copy import deepcopy
from dataclasses import dataclass, field
from typing import Literal, Optional, cast

import torch
import torch.nn as nn
from concept_erasure import LeaceFitter
from torch import Tensor
from typing_extensions import override

from ..normalization.cluster_norm import cluster_norm, split_clusters
from ..parsing import parse_loss
from ..utils.typing import assert_type
from .common import FitterConfig
from .losses import LOSSES
from .platt_scaling import PlattMixin


@dataclass
class CcsConfig(FitterConfig):
    activation: Literal["gelu", "relu", "swish"] = "gelu"
    """The activation function to use."""
    bias: bool = True
    """Whether to use a bias term in the linear layers."""
    hidden_size: Optional[int] = None
    """
    The number of hidden units in the MLP. Defaults to None. By default, use an MLP
    expansion ratio of 4/3. This ratio is used by Tucker et al. (2022)
    <https://arxiv.org/abs/2204.09722> in their 3-layer MLP probes. We could also use
    a ratio of 4, imitating transformer FFNs, but this seems to lead to excessively
    large MLPs when num_layers > 2.
    """
    init: Literal["default", "pca", "spherical", "zero"] = "default"
    """The initialization scheme to use."""
    loss: list[str] = field(default_factory=lambda: ["ccs"])
    """
    The loss function to use. list of strings, each of the form "coef*name", where coef
    is a float and name is one of the keys in `elk.training.losses.LOSSES`.
    Example: `--loss 1.0*consistency_squared 0.5*prompt_var` corresponds to the loss
    function 1.0*consistency_squared + 0.5*prompt_var.
    """
    loss_dict: dict[str, float] = field(default_factory=dict, init=False)
    norm: Literal["leace", "burns", "cluster", "none"] = "leace"
    num_layers: int = 1
    """The number of layers in the MLP."""
    pre_ln: bool = False
    """Whether to include a LayerNorm module before the first linear layer."""
    supervised_weight: float = 0.0
    """The weight of the supervised loss."""

    lr: float = 1e-2
    """The learning rate to use. Ignored when `optimizer` is `"lbfgs"`."""
    num_epochs: int = 1000
    """The number of epochs to train for."""
    num_tries: int = 10
    """The number of times to try training the reporter."""
    optimizer: Literal["adam", "lbfgs"] = "lbfgs"
    """The optimizer to use."""
    weight_decay: float = 0.01
    """The weight decay or L2 penalty to use."""
    erase_prompts: bool = True
    """Whether to apply concept erasure on the prompt template IDs."""
<<<<<<< HEAD
=======

    cluster_algo: Literal["kmeans", "HDBSCAN", "spectral", None] = None
    k_clusters: int | None = None
    min_cluster_size: int | None = None
>>>>>>> e73a68b7

    def __post_init__(self):
        self.loss_dict = parse_loss(self.loss)

        # standardize the loss field
        self.loss = [f"{coef}*{name}" for name, coef in self.loss_dict.items()]


class CcsReporter(nn.Module, PlattMixin):
    """CCS reporter network.

    Args:
        in_features: The number of input features.
        cfg: The reporter configuration.
    """

    config: CcsConfig

    def __init__(
        self,
        cfg: CcsConfig,
        in_features: int,
        clusters_train: dict[str, Tensor] | None = None,
        clusters_test: dict[str, Tensor] | None = None,
        *,
        device: str | torch.device | None = None,
        dtype: torch.dtype | None = None,
    ):
        super().__init__()

        self.config = cfg
        self.in_features = in_features

        self.clusters_train = clusters_train
        self.clusters_test = clusters_test

        # Learnable Platt scaling parameters
        self.bias = nn.Parameter(torch.zeros(1, device=device, dtype=dtype))
        self.scale = nn.Parameter(torch.ones(1, device=device, dtype=dtype))

        hidden_size = cfg.hidden_size or 4 * in_features // 3

        self.training = True

        self.norm = None
        self.probe = nn.Sequential(
            nn.Linear(
                in_features,
                1 if cfg.num_layers < 2 else hidden_size,
                bias=cfg.bias,
                device=device,
            ),
        )

        if cfg.pre_ln:
            self.probe.insert(0, nn.LayerNorm(in_features, elementwise_affine=False))

        act_cls = {
            "gelu": nn.GELU,
            "relu": nn.ReLU,
            "swish": nn.SiLU,
        }[cfg.activation]

        for i in range(1, cfg.num_layers):
            self.probe.append(act_cls())
            self.probe.append(
                nn.Linear(
                    hidden_size,
                    1 if i == cfg.num_layers - 1 else hidden_size,
                    bias=cfg.bias,
                    device=device,
                )
            )

    @override
    def parameters(self, recurse=True):
        parameters = super(CcsReporter, self).parameters(recurse=recurse)
        for param in parameters:
            # exclude the platt scaling parameters
            # kind of a hack for now, we should find probably a cleaner way
            if param is not self.scale and param is not self.bias:
                yield param

    def set_norm(self, norm: nn.Module):
        self.norm = norm

    def reset_parameters(self):
        """Reset the parameters of the probe.

        If init is "spherical", use the spherical initialization scheme.
        If init is "default", use the default PyTorch initialization scheme for
        nn.Linear (Kaiming uniform).
        If init is "zero", initialize all parameters to zero.
        """
        if self.config.init == "spherical":
            # Mathematically equivalent to the unusual initialization scheme used in
            # the original paper. They sample a Gaussian vector of dim in_features + 1,
            # normalize to the unit sphere, then add an extra all-ones dimension to the
            # input and compute the inner product. Here, we use nn.Linear with an
            # explicit bias term, but use the same initialization.
            assert len(self.probe) == 1, "Only linear probes can use spherical init"
            probe = cast(nn.Linear, self.probe[0])  # Pylance gets the type wrong here

            theta = torch.randn(1, probe.in_features + 1, device=probe.weight.device)
            theta /= theta.norm()
            probe.weight.data = theta[:, :-1]
            probe.bias.data = theta[:, -1]

        elif self.config.init == "default":
            for layer in self.probe:
                if isinstance(layer, nn.Linear):
                    layer.reset_parameters()

        elif self.config.init == "zero":
            for param in self.parameters():
                param.data.zero_()
        elif self.config.init != "pca":
            raise ValueError(f"Unknown init: {self.config.init}")

<<<<<<< HEAD
    def forward(self, x: Tensor) -> Tensor:
        """Return the credence assigned to the hidden state `x`."""
        assert self.norm is not None, "Must call fit() before forward()"
        raw_scores = self.probe(self.norm(x)).squeeze(-1)

        return raw_scores
=======
    def forward(self, x) -> Tensor:
        """Return the credence assigned to the hidden state `x`"""

        if self.config.norm == "cluster":
            x = cluster_norm(x)
        elif self.config.norm != "none":
            assert self.norm is not None, "Normalization not initialized"
            x = self.norm(x)
        else:
            print("self.config.norm", self.config.norm)
            print("No normalization")

        raw_scores = self.probe(x).squeeze(-1)
        return raw_scores.squeeze(-1)
        # platt_scaled_scores = raw_scores.mul(self.scale).add(self.bias).squeeze(-1)
        # return platt_scaled_scores
>>>>>>> e73a68b7

    def loss(self, logit0: Tensor, logit1: Tensor) -> Tensor:
        """Return the loss of the reporter on the contrast pair (x0, x1).

        Args:
            logit0: The raw score output of the reporter on x0.
            logit1: The raw score output of the reporter on x1.

        Returns:
            loss: The loss of the reporter on the contrast pair (x0, x1).
        """
        loss = sum(
            LOSSES[name](logit0, logit1, coef)
            for name, coef in self.config.loss_dict.items()
        )
        return assert_type(Tensor, loss)

    def fit_by_clusters(self, clusters: dict[str, Tensor]) -> float:
        # Record the best acc, loss, and params found so far
        best_loss = torch.inf
        best_state: dict[str, Tensor] = {}  # State dict of the best run

        for i in range(self.config.num_tries):
            self.reset_parameters()

            x_neg, x_pos = split_clusters(clusters)

            loss = self.train_loop_lbfgs_by_clusters(x_neg, x_pos)

            if loss < best_loss:
                best_loss = loss
                best_state = deepcopy(self.state_dict())

        if not math.isfinite(best_loss):
            raise RuntimeError("Got NaN/infinite loss during training")

        self.load_state_dict(best_state)

        return best_loss

    def fit(self, hiddens) -> float:
        """Fit the probe to the contrast pair `hiddens`.

        Returns:
            best_loss: The best loss obtained.
        """
        if self.config.norm == "leace":
            x_neg, x_pos = hiddens.unbind(2)
            # One-hot indicators for each prompt template
            n, v, d = x_neg.shape

            prompt_ids = torch.eye(v, device=x_neg.device).expand(n, -1, -1)

<<<<<<< HEAD
        if self.config.norm == "burns":
            self.norm = BurnsNorm()
        else:
=======
>>>>>>> e73a68b7
            z_dim = 2 * v if self.config.erase_prompts else 2
            fitter = LeaceFitter(d, z_dim, dtype=x_neg.dtype, device=x_neg.device)
            fitter.update(
                x=x_neg,
                # Independent indicator for each (template, pseudo-label) pair
                z=torch.cat([torch.zeros_like(prompt_ids), prompt_ids], dim=-1),
            )
            fitter.update(
                x=x_pos,
                # Independent indicator for each (template, pseudo-label) pair
                z=torch.cat([prompt_ids, torch.zeros_like(prompt_ids)], dim=-1),
            )
            self.norm = fitter.eraser

            x_neg, x_pos = self.norm(x_neg), self.norm(x_pos)
        elif self.config.norm == "burns":
            x_neg, x_pos = hiddens.unbind(2)

        # Record the best acc, loss, and params found so far
        best_loss = torch.inf
        best_state: dict[str, Tensor] = {}  # State dict of the best run

        for i in range(self.config.num_tries):
            self.reset_parameters()

            # This is sort of inefficient but whatever
            if self.config.init == "pca":
                diffs = torch.flatten(x_pos - x_neg, 0, 1)
                _, __, V = torch.pca_lowrank(diffs, q=i + 1)
                self.probe[0].weight.data = V[:, -1, None].T

            if self.config.optimizer == "lbfgs":
                loss = self.train_loop_lbfgs(x_neg, x_pos)
            elif self.config.optimizer == "adam":
                loss = self.train_loop_adam(x_neg, x_pos)
            else:
                raise ValueError(f"Optimizer {self.config.optimizer} is not supported")

            if loss < best_loss:
                best_loss = loss
                best_state = deepcopy(self.state_dict())

        if not math.isfinite(best_loss):
            raise RuntimeError("Got NaN/infinite loss during training")

        self.load_state_dict(best_state)

        return best_loss

    def train_loop_adam(self, x_neg: Tensor, x_pos: Tensor) -> float:
        """Adam train loop, returning the final loss. Modifies params in-place."""

        optimizer = torch.optim.AdamW(
            self.parameters(), lr=self.config.lr, weight_decay=self.config.weight_decay
        )

        loss = torch.inf
        for _ in range(self.config.num_epochs):
            optimizer.zero_grad()

            # We already normalized in fit()
            loss = self.loss(self(x_neg), self(x_pos))
            loss.backward()
            optimizer.step()

        return float(loss)

    def train_loop_lbfgs_by_clusters(self, x_neg, x_pos) -> float:
        """LBFGS train loop, returning the final loss. Modifies params in-place."""

        eps = torch.finfo(x_pos[0].dtype).eps
        optimizer = torch.optim.LBFGS(
            self.parameters(),
            line_search_fn="strong_wolfe",
            max_iter=self.config.num_epochs,
            tolerance_change=eps,
            tolerance_grad=eps,
        )
        # Raw unsupervised loss, WITHOUT regularization
        loss = torch.inf

        def closure():
            nonlocal loss
            optimizer.zero_grad()

            loss = self.loss(self(x_neg), self(x_pos))
            regularizer = 0.0

            # We explicitly add L2 regularization to the loss, since LBFGS
            # doesn't have a weight_decay parameter
            for param in self.parameters():
                regularizer += self.config.weight_decay * param.norm() ** 2 / 2

            regularized = loss + regularizer
            regularized.backward()

            return float(regularized)

        optimizer.step(closure)
        return float(loss)

    def train_loop_lbfgs(self, x_neg: Tensor, x_pos: Tensor) -> float:
        """LBFGS train loop, returning the final loss. Modifies params in-place."""

        optimizer = torch.optim.LBFGS(
            self.parameters(),
            line_search_fn="strong_wolfe",
            max_iter=self.config.num_epochs,
            tolerance_change=torch.finfo(x_pos.dtype).eps,
            tolerance_grad=torch.finfo(x_pos.dtype).eps,
        )
        # Raw unsupervised loss, WITHOUT regularization
        loss = torch.inf

        def closure():
            nonlocal loss
            optimizer.zero_grad()

            loss = self.loss(self(x_neg), self(x_pos))
            regularizer = 0.0

            # We explicitly add L2 regularization to the loss, since LBFGS
            # doesn't have a weight_decay parameter
            for param in self.parameters():
                regularizer += self.config.weight_decay * param.norm() ** 2 / 2

            regularized = loss + regularizer
            regularized.backward()

            return float(regularized)

        optimizer.step(closure)
        return float(loss)<|MERGE_RESOLUTION|>--- conflicted
+++ resolved
@@ -63,13 +63,10 @@
     """The weight decay or L2 penalty to use."""
     erase_prompts: bool = True
     """Whether to apply concept erasure on the prompt template IDs."""
-<<<<<<< HEAD
-=======
 
     cluster_algo: Literal["kmeans", "HDBSCAN", "spectral", None] = None
     k_clusters: int | None = None
     min_cluster_size: int | None = None
->>>>>>> e73a68b7
 
     def __post_init__(self):
         self.loss_dict = parse_loss(self.loss)
@@ -189,14 +186,6 @@
         elif self.config.init != "pca":
             raise ValueError(f"Unknown init: {self.config.init}")
 
-<<<<<<< HEAD
-    def forward(self, x: Tensor) -> Tensor:
-        """Return the credence assigned to the hidden state `x`."""
-        assert self.norm is not None, "Must call fit() before forward()"
-        raw_scores = self.probe(self.norm(x)).squeeze(-1)
-
-        return raw_scores
-=======
     def forward(self, x) -> Tensor:
         """Return the credence assigned to the hidden state `x`"""
 
@@ -213,7 +202,6 @@
         return raw_scores.squeeze(-1)
         # platt_scaled_scores = raw_scores.mul(self.scale).add(self.bias).squeeze(-1)
         # return platt_scaled_scores
->>>>>>> e73a68b7
 
     def loss(self, logit0: Tensor, logit1: Tensor) -> Tensor:
         """Return the loss of the reporter on the contrast pair (x0, x1).
@@ -267,12 +255,6 @@
 
             prompt_ids = torch.eye(v, device=x_neg.device).expand(n, -1, -1)
 
-<<<<<<< HEAD
-        if self.config.norm == "burns":
-            self.norm = BurnsNorm()
-        else:
-=======
->>>>>>> e73a68b7
             z_dim = 2 * v if self.config.erase_prompts else 2
             fitter = LeaceFitter(d, z_dim, dtype=x_neg.dtype, device=x_neg.device)
             fitter.update(
