--- conflicted
+++ resolved
@@ -1,33 +1,16 @@
 """Main training loop."""
 
-<<<<<<< HEAD
 import pickle
 import warnings
-=======
-from ..extraction import extract, ExtractionConfig
-from ..files import elk_reporter_dir, memorably_named_dir
-from ..utils import (
-    assert_type,
-    select_train_val_splits,
-    select_usable_devices,
-    int16_to_float32,
-)
-from ..logging import save_debug_log
-from .classifier import Classifier
-from .ccs_reporter import CcsReporter, CcsReporterConfig
-from .eigen_reporter import EigenReporter, EigenReporterConfig
-from .preprocessing import normalize
-from .reporter import OptimConfig, Reporter, ReporterConfig
->>>>>>> e2dd9ae8
 from dataclasses import dataclass
 from pathlib import Path
 from typing import Literal, Optional
 
+from ..logging import save_debug_log
 import torch
 from simple_parsing import Serializable, field, subgroups
 from sklearn.metrics import accuracy_score, roc_auc_score
 from torch import Tensor
-<<<<<<< HEAD
 
 from datasets import DatasetDict
 from elk.extraction.extraction import Extract
@@ -38,19 +21,7 @@
 from .classifier import Classifier
 from .eigen_reporter import EigenReporter, EigenReporterConfig
 from .reporter import OptimConfig, Reporter, ReporterConfig
-=======
-from tqdm.auto import tqdm
-from typing import cast, Literal, Optional
-import csv
-import numpy as np
-import os
-import pickle
-import random
-import torch
-import torch.multiprocessing as mp
-import warnings
 import yaml
->>>>>>> e2dd9ae8
 
 
 @dataclass
@@ -81,6 +52,23 @@
     normalization: Literal["legacy", "none", "elementwise", "meanonly"] = "meanonly"
     skip_baseline: bool = False
     debug: bool = False
+
+    out_dir: Optional[Path] = None
+
+    def execute(self):
+        cols = [
+            "layer",
+            "pseudo_auroc",
+            "train_loss",
+            "acc",
+            "cal_acc",
+            "auroc",
+            "ece",
+        ]
+        if not self.skip_baseline:
+            cols += ["lr_auroc", "lr_acc"]
+        train_run = TrainRun(cfg=self, eval_headers=cols, out_dir=self.out_dir)
+        train_run.train()
 
     out_dir: Optional[Path] = None
 
@@ -152,7 +140,6 @@
         with open(lr_dir / f"layer_{layer}.pt", "wb") as file:
             pickle.dump(lr_model, file)
 
-<<<<<<< HEAD
     def train_reporter(
         self,
         layer: int,
@@ -222,72 +209,6 @@
 
     def train(self):
         self.apply_to_layers(func=self.train_reporter)
-=======
-    with open(reporter_dir / f"layer_{layer}.pt", "wb") as file:
-        torch.save(reporter, file)
-
-    return stats
-
-
-def train(cfg: RunConfig, out_dir: Optional[Path] = None):
-    # Extract the hidden states first if necessary
-    ds = extract(cfg.data, max_gpus=cfg.max_gpus)
-
-    if out_dir is None:
-        out_dir = memorably_named_dir(elk_reporter_dir())
-    else:
-        out_dir.mkdir(parents=True, exist_ok=True)
-
-    # Print the output directory in bold with escape codes
-    print(f"Saving results to \033[1m{out_dir}\033[0m")
-
-    with open(out_dir / "cfg.yaml", "w") as f:
-        cfg.dump_yaml(f)
-
-    meta = {
-        "dataset_fingerprints": {split: ds[split]._fingerprint for split in ds.keys()}
-    }
-    with open(out_dir / "metadata.yaml", "w") as meta_f:
-        yaml.dump(meta, meta_f)
-
-    devices = select_usable_devices(cfg.max_gpus)
-    num_devices = len(devices)
-
-    cols = [
-        "layer",
-        "pseudo_auroc",
-        "train_loss",
-        "acc",
-        "cal_acc",
-        "auroc",
-        "ece",
-    ]
-    if not cfg.skip_baseline:
-        cols += ["lr_auroc", "lr_acc"]
-
-    layers = [
-        int(feat[len("hidden_") :])
-        for feat in ds["train"].features
-        if feat.startswith("hidden_")
-    ]
-    # Train reporters for each layer in parallel
-    with mp.Pool(num_devices) as pool, open(out_dir / "eval.csv", "w") as f:
-        fn = partial(
-            train_reporter, cfg, ds, out_dir, devices=devices, world_size=num_devices
-        )
-        writer = csv.writer(f)
-        writer.writerow(cols)
-
-        mapper = pool.imap_unordered if num_devices > 1 else map
-        row_buf = []
-        try:
-            for i, *stats in tqdm(mapper(fn, layers), total=len(layers)):
-                row_buf.append([i] + [f"{s:.4f}" for s in stats])
-        finally:
-            # Make sure the output files are written even if we crash or get interrupted
-            for row in sorted(row_buf):
-                writer.writerow(row)
 
             if cfg.debug:
-                save_debug_log(ds, out_dir)
->>>>>>> e2dd9ae8
+                save_debug_log(ds, out_dir)