--- conflicted
+++ resolved
@@ -65,7 +65,6 @@
         if pbar:
             pbar.set_description("Fitting LR")
 
-<<<<<<< HEAD
         # TODO: Once we implement cross-validation for CCS, we should benchmark
         # against LogisticRegressionCV here.
         lr_model = LogisticRegression(max_iter=10_000)
@@ -87,24 +86,6 @@
 
 def train(args):
     # Reproducibility
-=======
-def train(args):
-    """Training function.
-
-    Contains the main training loop. Functionality varies based on
-    the arguments passed in.
-    Consult parser.py for more details on the arguments.
-
-    Args:
-        args: The arguments for training.
-    """
-
-    rank = dist.get_rank() if dist.is_initialized() else 0
-    if dist.is_initialized() and not args.skip_baseline and rank == 0:
-        print("Skipping LR baseline during distributed training.")
-
-    # Set passed in seed, allowing reproducibility.
->>>>>>> f541264d
     np.random.seed(args.seed)
     random.seed(args.seed)
     torch.manual_seed(args.seed)
@@ -128,15 +109,6 @@
     train_hiddens, val_hiddens = normalize(
         train_hiddens, val_hiddens, args.normalization
     )
-<<<<<<< HEAD
-=======
-
-    # If we're using distributed training, split the data across the ranks.
-    if dist.is_initialized():
-        world_size = dist.get_world_size()
-        train_hiddens = train_hiddens.chunk(world_size)[rank]
-        train_labels = train_labels.chunk(world_size)[rank]
->>>>>>> f541264d
 
     L = train_hiddens.shape[1]
 
@@ -149,50 +121,6 @@
     reporters = []
     lr_models = []
     statistics = []
-<<<<<<< HEAD
-=======
-    for i, (train_h, val_h) in enumerate(iterator):
-        # Note: currently we're just upcasting to float32 so we don't have to deal with
-        # grad scaling (which isn't supported for LBFGS), while the hidden states are
-        # saved in float16 to save disk space. In the future we could try to use mixed
-        # precision training in at least some cases.
-        x0, x1 = train_h.to(args.device).float().chunk(2, dim=-1)
-        val_x0, val_x1 = val_h.to(args.device).float().chunk(2, dim=-1)
-
-        train_labels_aug = torch.cat([train_labels, 1 - train_labels])
-        val_labels_aug = torch.cat([val_labels, 1 - val_labels])
-        if pbar:
-            pbar.set_description("Fitting CCS")
-
-        # Instantiate the reporter.
-        reporter = Reporter(
-            in_features=x0.shape[-1],
-            device=args.device,
-            init=args.init,
-            loss=args.loss,
-            supervised_weight=args.supervised_weight,
-        )
-        if args.label_frac:
-            num_labels = round(args.label_frac * len(train_labels))
-            labels = train_labels[:num_labels].to(args.device)
-        else:
-            labels = None
-
-        train_loss = reporter.fit(
-            contrast_pair=(x0, x1),
-            labels=labels,
-            num_tries=args.num_tries,
-            optimizer=args.optimizer,
-            weight_decay=args.weight_decay,
-        )
-        val_result = reporter.score(
-            (val_x0, val_x1),
-            val_labels.to(args.device),
-        )
-        if pbar:
-            pbar.set_postfix(train_loss=train_loss, ccs_auroc=val_result.auroc)
-        stats = [train_loss, *val_result]
->>>>>>> f541264d
 
     if args.num_devices == 1:
         pbar = tqdm(iterator, total=L, unit="layer")
