--- conflicted
+++ resolved
@@ -1,11 +1,7 @@
 """Main training loop."""
 
 from collections import defaultdict
-from dataclasses import dataclass, replace
-<<<<<<< HEAD
-=======
-from pathlib import Path
->>>>>>> 35c53f5e
+from dataclasses import dataclass
 from typing import Literal
 
 import pandas as pd
@@ -13,7 +9,6 @@
 from einops import rearrange, repeat
 from simple_parsing import subgroups
 
-from ..evaluation import Eval
 from ..metrics import evaluate_preds, to_one_hot
 from ..run import PreparedData, Run
 from ..training.supervised import train_supervised
@@ -148,50 +143,6 @@
     cross-validation. Defaults to "single", which means to train a single classifier
     on the training data. "cv" means to use cross-validation."""
 
-<<<<<<< HEAD
-=======
-    def create_models_dir(self, out_dir: Path):
-        lr_dir = None
-        lr_dir = out_dir / "lr_models"
-        reporter_dir = out_dir / "reporters"
-
-        lr_dir.mkdir(parents=True, exist_ok=True)
-        reporter_dir.mkdir(parents=True, exist_ok=True)
-
-        # Save the reporter config separately in the reporter directory
-        # for convenient loading of reporters later.
-        save(self.net, reporter_dir / "cfg.yaml", save_dc_types=True)
-
-        return reporter_dir, lr_dir
-
->>>>>>> 35c53f5e
-    def make_eval(self, model, eval_dataset):
-        assert self.out_dir is not None
-        return Eval(
-            data=replace(
-                self.data,
-                model=model,
-                datasets=(eval_dataset,),
-            ),
-            source=self.out_dir,
-            out_dir=self.out_dir / "transfer" / eval_dataset,
-            num_gpus=self.num_gpus,
-            min_gpu_mem=self.min_gpu_mem,
-            skip_supervised=self.supervised == "none",
-            prompt_indices=self.prompt_indices,
-            concatenated_layer_offset=self.concatenated_layer_offset,
-            # datasets isn't needed because it's immediately overwritten
-            debug=self.debug,
-            disable_cache=self.disable_cache,
-        )
-
-<<<<<<< HEAD
-    # Create a separate function to handle the reporter training.
-    def train_and_save_reporter(
-        self, device, layer, out_dir, train_dict, prompt_index=None
-    ) -> ReporterWithInfo:
-        (first_train_h, train_gt, _), *rest = train_dict.values()  # TODO can remove?
-=======
     def apply_to_layer(
         self,
         layer: int,
@@ -200,14 +151,11 @@
     ) -> dict[str, pd.DataFrame]:
         """Train a single reporter on a single layer."""
 
-        self.make_reproducible(seed=self.net.seed + layer)
-        device = self.get_device(devices, world_size)
-
-        train_dict = self.prepare_data(device, layer, "train")
-        val_dict = self.prepare_data(device, layer, "val")
-
-        (first_train_h, train_gt, _), *rest = train_dict.values()
->>>>>>> 35c53f5e
+    # Create a separate function to handle the reporter training.
+    def train_and_save_reporter(
+        self, device, layer, out_dir, train_dict, prompt_index=None
+    ) -> ReporterWithInfo:
+        (first_train_h, train_gt, _), *rest = train_dict.values()  # TODO can remove?
         (_, v, k, d) = first_train_h.shape
         if not all(other_h.shape[-1] == d for other_h, _, _ in rest):
             raise ValueError("All datasets must have the same hidden state size")
