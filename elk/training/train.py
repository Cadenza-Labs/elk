"""Main training loop."""

from ..extraction import extract, ExtractionConfig
from ..files import elk_reporter_dir, memorably_named_dir
from ..utils import assert_type, held_out_split, select_usable_devices, int16_to_float32
from .classifier import Classifier
from .ccs_reporter import CcsReporter, CcsReporterConfig
from .eigen_reporter import EigenReporter, EigenReporterConfig
from .preprocessing import normalize
from .reporter import OptimConfig, Reporter, ReporterConfig
from dataclasses import dataclass
from datasets import DatasetDict
from functools import partial
from pathlib import Path
from simple_parsing import subgroups, Serializable
from sklearn.metrics import accuracy_score, roc_auc_score
from torch import Tensor
from tqdm.auto import tqdm
from typing import cast, Literal, Optional
import csv
import numpy as np
import os
import pickle
import random
import torch
import torch.multiprocessing as mp
import warnings


@dataclass
class RunConfig(Serializable):
    """Full specification of a reporter training run.

    Args:
        data: Config specifying hidden states on which the reporter will be trained.
        net: Config for building the reporter network.
        optim: Config for the `.fit()` loop.
    """

    data: ExtractionConfig
    net: ReporterConfig = subgroups(
        {"ccs": CcsReporterConfig, "eigen": EigenReporterConfig}, default="eigen"
    )
    optim: OptimConfig = OptimConfig()

    label_frac: float = 0.0
    max_gpus: int = -1
    normalization: Literal["legacy", "none", "elementwise", "meanonly"] = "meanonly"
    skip_baseline: bool = False


def train_reporter(
    cfg: RunConfig,
    dataset: DatasetDict,
    out_dir: Path,
    layer: int,
    devices: list[str],
    world_size: int = 1,
):
    """Train a single reporter on a single layer."""

    # Reproducibility
    seed = cfg.net.seed + layer
    np.random.seed(seed)
    random.seed(seed)
    torch.manual_seed(seed)

    rank = os.getpid() % world_size
    device = devices[rank]

    # Note: currently we're just upcasting to float32 so we don't have to deal with
    # grad scaling (which isn't supported for LBFGS), while the hidden states are
    # saved in float16 to save disk space. In the future we could try to use mixed
    # precision training in at least some cases.
    with dataset.formatted_as("torch", device=device, dtype=torch.int16):
        train, val = dataset["train"], held_out_split(dataset)
        train_labels = cast(Tensor, train["label"])
        val_labels = cast(Tensor, val["label"])

        train_h, val_h = normalize(
            int16_to_float32(assert_type(Tensor, train[f"hidden_{layer}"])),
            int16_to_float32(assert_type(Tensor, val[f"hidden_{layer}"])),
            method=cfg.normalization,
        )

        x0, x1 = train_h.unbind(dim=-2)
        val_x0, val_x1 = val_h.unbind(dim=-2)

        with torch.no_grad():
            pseudo_auroc = Reporter.check_separability(
                train_pair=(x0, x1), val_pair=(val_x0, val_x1)
            )
            if pseudo_auroc > 0.6:
                warnings.warn(
                    f"The pseudo-labels at layer {layer} are linearly separable with "
                    f"an AUROC of {pseudo_auroc:.3f}. This may indicate that the "
                    f"algorithm will not converge to a good solution."
                )

    if isinstance(cfg.net, CcsReporterConfig):
        reporter = CcsReporter(x0.shape[-1], cfg.net, device=device)
    elif isinstance(cfg.net, EigenReporterConfig):
        reporter = EigenReporter(x0.shape[-1], cfg.net, device=device)
    else:
        raise ValueError(f"Unknown reporter config type: {type(cfg.net)}")
<<<<<<< HEAD

    train_loss = reporter.fit(x0, x1)
    if isinstance(reporter, EigenReporter):
        reporter.platt_scale(train_labels, x0, x1)

=======

    train_loss = reporter.fit(x0, x1, train_labels)
>>>>>>> 026af7a5
    val_result = reporter.score(
        val_labels,
        val_x0,
        val_x1,
    )

    lr_dir = out_dir / "lr_models"
    reporter_dir = out_dir / "reporters"

    lr_dir.mkdir(parents=True, exist_ok=True)
    reporter_dir.mkdir(parents=True, exist_ok=True)
    stats = [layer, pseudo_auroc, train_loss, *val_result]

    if not cfg.skip_baseline:
        # repeat_interleave makes `num_variants` copies of each label, all within a
        # single dimension of size `num_variants * 2 * n`, such that the labels align
        # with X.view(-1, X.shape[-1])
        train_labels_aug = torch.cat(
            [train_labels, 1 - train_labels]
        ).repeat_interleave(x0.shape[1])
        val_labels_aug = (
            torch.cat([val_labels, 1 - val_labels]).repeat_interleave(x0.shape[1])
        ).cpu()

        X = torch.cat([x0, x1]).squeeze()
        d = X.shape[-1]
        lr_model = Classifier(d, device=device)
        lr_model.fit(X.view(-1, d), train_labels_aug)

        X_val = torch.cat([val_x0, val_x1]).view(-1, d)
        with torch.no_grad():
            lr_preds = lr_model(X_val).sigmoid().cpu()

        lr_acc = accuracy_score(val_labels_aug, lr_preds > 0.5)
        lr_auroc = roc_auc_score(val_labels_aug, lr_preds)

        stats += [lr_auroc, lr_acc]
        with open(lr_dir / f"layer_{layer}.pt", "wb") as file:
            pickle.dump(lr_model, file)

    with open(reporter_dir / f"layer_{layer}.pt", "wb") as file:
        torch.save(reporter, file)

    return stats


def train(cfg: RunConfig, out_dir: Optional[Path] = None):
    # Extract the hidden states first if necessary
    ds = extract(cfg.data, max_gpus=cfg.max_gpus)

    if out_dir is None:
        out_dir = memorably_named_dir(elk_reporter_dir())
    else:
        out_dir.mkdir(parents=True, exist_ok=True)

    # Print the output directory in bold with escape codes
    print(f"Saving results to \033[1m{out_dir}\033[0m")

    with open(out_dir / "cfg.yaml", "w") as f:
        cfg.dump_yaml(f)

    devices = select_usable_devices(cfg.max_gpus)
    num_devices = len(devices)

    cols = ["layer", "pseudo_auroc", "train_loss", "acc", "cal_acc", "auroc"]
    if not cfg.skip_baseline:
        cols += ["lr_auroc", "lr_acc"]

    layers = [
        int(feat[len("hidden_") :])
        for feat in ds["train"].features
        if feat.startswith("hidden_")
    ]
    # Train reporters for each layer in parallel
    with mp.Pool(num_devices) as pool, open(out_dir / "eval.csv", "w") as f:
        fn = partial(
            train_reporter, cfg, ds, out_dir, devices=devices, world_size=num_devices
        )
        writer = csv.writer(f)
        writer.writerow(cols)

        mapper = pool.imap_unordered if num_devices > 1 else map
        row_buf = []
        try:
            for i, *stats in tqdm(mapper(fn, layers), total=len(layers)):
                row_buf.append([i] + [f"{s:.4f}" for s in stats])
        finally:
            # Make sure the CSV is written even if we crash or get interrupted
            for row in sorted(row_buf):
                writer.writerow(row)<|MERGE_RESOLUTION|>--- conflicted
+++ resolved
@@ -103,16 +103,8 @@
         reporter = EigenReporter(x0.shape[-1], cfg.net, device=device)
     else:
         raise ValueError(f"Unknown reporter config type: {type(cfg.net)}")
-<<<<<<< HEAD
-
-    train_loss = reporter.fit(x0, x1)
-    if isinstance(reporter, EigenReporter):
-        reporter.platt_scale(train_labels, x0, x1)
-
-=======
 
     train_loss = reporter.fit(x0, x1, train_labels)
->>>>>>> 026af7a5
     val_result = reporter.score(
         val_labels,
         val_x0,
