--- conflicted
+++ resolved
@@ -56,7 +56,6 @@
         reporter = load_reporter()
 
         row_bufs = defaultdict(list)
-<<<<<<< HEAD
 
         def eval_all(
             reporter: SingleReporter | MultiReporter,
@@ -67,7 +66,7 @@
                 {"prompt_index": prompt_index} if prompt_index is not None else {}
             )
             layer_outputs = []
-            for ds_name, (val_h, val_gt, _) in val_output.items():
+            for ds_name, (val_h, val_gt, val_lm_preds) in val_output.items():
                 meta = {"dataset": ds_name, "layer": layer}
                 if isinstance(prompt_index, int):
                     val_credences = reporter(val_h[:, [i], :, :])
@@ -90,14 +89,23 @@
                         }
                     )
 
-                    lr_dir = experiment_dir / "lr_models"
-                    if not self.skip_supervised and lr_dir.exists():
-                        with open(lr_dir / f"layer_{layer}.pt", "rb") as f:
-                            lr_models = torch.load(f, map_location=device)
-                            if not isinstance(
-                                lr_models, list
-                            ):  # backward compatibility
-                                lr_models = [lr_models]
+                    if val_lm_preds is not None:
+                        row_bufs["lm_eval"].append(
+                            {
+                                **meta,
+                                "ensembling": ensembling.value,
+                                **evaluate_preds(
+                                    val_gt, val_lm_preds, ensembling.value
+                                ).to_dict(),
+                            }
+                        )
+
+                lr_dir = experiment_dir / "lr_models"
+                if not self.skip_supervised and lr_dir.exists():
+                    with open(lr_dir / f"layer_{layer}.pt", "rb") as f:
+                        lr_models = torch.load(f, map_location=device)
+                        if not isinstance(lr_models, list):  # backward compatibility
+                            lr_models = [lr_models]
 
                         for i, model in enumerate(lr_models):
                             model.eval()
@@ -124,47 +132,4 @@
         else:
             layer_outputs.append(eval_all(reporter))
 
-        return {k: pd.DataFrame(v) for k, v in row_bufs.items()}, layer_outputs
-=======
-        for ds_name, (val_h, val_gt, val_lm_preds) in val_output.items():
-            meta = {"dataset": ds_name, "layer": layer}
-
-            val_credences = reporter(val_h)
-            for mode in ("none", "partial", "full"):
-                row_bufs["eval"].append(
-                    {
-                        **meta,
-                        "ensembling": mode,
-                        **evaluate_preds(val_gt, val_credences, mode).to_dict(),
-                    }
-                )
-
-                if val_lm_preds is not None:
-                    row_bufs["lm_eval"].append(
-                        {
-                            **meta,
-                            "ensembling": mode,
-                            **evaluate_preds(val_gt, val_lm_preds, mode).to_dict(),
-                        }
-                    )
-
-                lr_dir = experiment_dir / "lr_models"
-                if not self.skip_supervised and lr_dir.exists():
-                    with open(lr_dir / f"layer_{layer}.pt", "rb") as f:
-                        lr_models = torch.load(f, map_location=device)
-                        if not isinstance(lr_models, list):  # backward compatibility
-                            lr_models = [lr_models]
-
-                    for i, model in enumerate(lr_models):
-                        model.eval()
-                        row_bufs["lr_eval"].append(
-                            {
-                                "ensembling": mode,
-                                "inlp_iter": i,
-                                **meta,
-                                **evaluate_preds(val_gt, model(val_h), mode).to_dict(),
-                            }
-                        )
-
-        return {k: pd.DataFrame(v) for k, v in row_bufs.items()}
->>>>>>> 96b160b9
+        return {k: pd.DataFrame(v) for k, v in row_bufs.items()}, layer_outputs