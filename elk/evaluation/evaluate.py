--- conflicted
+++ resolved
@@ -38,11 +38,7 @@
 
     concatenated_layer_offset: int = 0
     debug: bool = False
-<<<<<<< HEAD
-    out_dir_suffix: Optional[Path] = None # custom name for subdir in transfer_eval folder
-=======
     min_gpu_mem: int | None = None
->>>>>>> 99094662
     num_gpus: int = -1
     out_dir: Path | None = None
     skip_supervised: bool = False
