from ..math_util import stochastic_round_constrained
from ..promptsource import DatasetTemplates, Template
from ..utils import (
    apply_template,
    assert_type,
    binarize,
    compute_class_balance,
    infer_label_column,
    infer_num_classes,
    select_train_val_splits,
    undersample,
)
from dataclasses import dataclass
from datasets import DatasetDict, load_dataset, ClassLabel, Value
from numpy.typing import NDArray
from random import Random
from simple_parsing.helpers import field, Serializable
from torch.utils.data import Dataset as TorchDataset
from typing import Optional, Any
import numpy as np


@dataclass
class Prompt:
    """A prompt for a single example in a dataset"""

    prefix: str
    template: Template
    example: dict[str, Any]
    label: int
    label_column: str

    def to_string(self, answer_idx: int) -> str:
        """Return the prompt as a string, with the answer at `answer_idx`."""
        fake_example = self.example.copy()
        fake_example[self.label_column] = answer_idx
        return self.prefix + apply_template(self.template, fake_example)


@dataclass
class PromptConfig(Serializable):
    """
    Args:
        dataset: Space-delimited name of the HuggingFace dataset to use, e.g.
            `"super_glue boolq"` or `"imdb"`.
        balance: Whether to force class balance in the dataset using undersampling.
        label_column: The column containing the labels. By default, we infer this from
            the datatypes of the columns in the dataset; if there is only one column
            with a `ClassLabel` datatype, we use that.
        num_classes: The number of classes in the dataset. By default, we infer this
            from the datatypes of the columns in the dataset; if there is only one
            column with a `ClassLabel` datatype, we use the number of classes in that
            column.
        max_examples: The maximum number of examples to use from the val dataset.
            If a single number, use at most that many examples for each split. If a list
            of length 2, use the first element for the train split and the second for
            the val split. If empty, use all examples. Defaults to empty.
        num_shots: The number of examples to use in few-shot prompts. If zero, prompts
            are zero-shot. Defaults to 0.
        seed: The seed to use for prompt randomization. Defaults to 42.
        num_variants: The number of prompt templates to apply to each predicate upon
            call to __getitem__. Use -1 to apply all available templates. Defaults to 1.
    """

    dataset: str = field(positional=True)
    balance: bool = False
    label_column: Optional[str] = None
<<<<<<< HEAD
    num_classes: Optional[int] = None
    max_examples: list[int] = field(default_factory=list)
=======
    max_examples: list[int] = field(default_factory=lambda: [750, 250])
>>>>>>> a4a8e21c
    num_shots: int = 0
    seed: int = 42
    num_variants: int = -1

    def __post_init__(self):
        if len(self.max_examples) > 2:
            raise ValueError(
                "max_examples should be a list of length 0, 1, or 2,"
                f"but got {len(self.max_examples)}"
            )


class PromptDataset(TorchDataset):
    """Wrapper for a HuggingFace dataset which generates prompts with `promptsource`.

    Usually `promptsource` has multiple prompt templates for a given dataset. We sample
    `num_variants` of these templates and apply them to each example in the dataset, up
    to `max_examples` examples. If `num_shots` is greater than zero, we sample that
    many examples from the dataset and use them to generate a prefix for the prompt.

    Example:
    >>> prompts = PromptDataset("super_glue", "boolq", split="train")
    >>> prompt = prompts[0]
    >>> prompt.to_string(0)
    "Henry Mills (Once Upon a Time) -- Henry Daniel Mills is a fictional character...
    """

    def __init__(
        self,
        cfg: PromptConfig,
        rank: int = 0,
        world_size: int = 1,
        split: str = "validation",
    ):
        ds_name, _, config_name = cfg.dataset.partition(" ")

        self.num_shots = cfg.num_shots
        self.prompter = DatasetTemplates(ds_name, config_name or None)  # type: ignore
        self.rng = Random(cfg.seed)
        self.num_variants = (
            cfg.num_variants if cfg.num_variants > 0 else len(self.prompter.templates)
        )

        ds_dict = assert_type(
            DatasetDict,  # TODO: Should we support IterableDataset?
            load_dataset(ds_name, config_name or None),
        )

        # By default we use the existing train-validation/test split in the dataset.
        # If it doesn't exist, we create our own 75/25 train-test split. Crucially,
        # because the RNG is always seeded, this split will be the same for independent
        # instantiations of PromptDataset (unless you set the seed to something else).
        # This allows you to just set split="train" and split="test" for any dataset
        # and not worry about train-test leakage.
        split_name, *others = ds_dict.keys()
        if not others:
            print("Creating a 75/25 train-test split...")

            # Don't shuffle now because we're going to shuffle later
            ds_dict = ds_dict[split_name].train_test_split(
                seed=cfg.seed, shuffle=False, stratify_by_column=cfg.label_column
            )
            assert isinstance(ds_dict, DatasetDict)

        # The 'active' split is the one that gets queried by __getitem__
        self.active_split = ds_dict[split]
        label_col = cfg.label_column or infer_label_column(self.active_split.features)
        self.label_column = label_col
        self.num_classes = cfg.num_classes or infer_num_classes(
            self.active_split.features[label_col]
        )

        # Enforce class balance if needed
        if cfg.balance:
            self.active_split = undersample(
                self.active_split, self.rng, self.num_classes, label_col
            )
            self.class_fracs = np.ones(self.num_classes) / self.num_classes
        else:
            class_sizes = compute_class_balance(
                self.active_split, self.num_classes, label_col
            )
            self.class_fracs: NDArray[np.floating] = class_sizes / class_sizes.sum()

        # We use stratified sampling to create few-shot prompts that are as balanced as
        # possible. If needed, create the strata now so that we can use them later.
        if cfg.num_shots > 0:
            # Sanity check that we can fit an example from every class in the prompt
            if self.num_classes > cfg.num_shots:
                raise ValueError(
                    f"Few-shot prompts should contain at least one example from each "
                    f"class; got {cfg.num_shots} examples, {self.num_classes} classes"
                )

            train_split = select_train_val_splits(ds_dict)[0]

            self.fewshot_strata = [
                ds_dict[train_split].filter(lambda ex: ex[label_col] == i)
                for i in range(self.num_classes)
            ]
        else:
            self.fewshot_strata = []

        # Now shuffle the active split and truncate it if needed
        self.active_split = self.active_split.shuffle(seed=cfg.seed)

        if cfg.max_examples:
            max_examples = (
                cfg.max_examples[0]
                if split == "train" or len(cfg.max_examples) == 1
                else cfg.max_examples[1]
            )
            if 0 < max_examples < len(self.active_split):
                self.active_split = self.active_split.select(range(max_examples))

        # Shard if needed
        if world_size > 1:
            self.active_split = self.active_split.shard(world_size, rank)

    def __getitem__(self, index: int) -> list[Prompt]:
        """Get a list of prompts for a given predicate"""
        # get self.num_variants unique prompts from the template pool
        template_names = (
            self.rng.sample(list(self.prompter.templates), self.num_variants)
            if self.num_variants < len(self.prompter.templates)
            else list(self.prompter.templates)
        )

        example = self.active_split[index]
        true_label = example[self.label_column]
        new_label = self.rng.choice([0, 1]) if self.num_classes > 2 else None

        prompts = []
        for template_name in template_names:
            template = self.prompter.templates[template_name]

            if self.num_shots > 0:
                # Use stratified sampling to get `num_shots` examples from train set.
                # If `num_shots` is not divisible by the number of classes, stochastic
                # rounding is used to determine the number of examples per class.
                example_counts = stochastic_round_constrained(
                    list(self.class_fracs * self.num_shots), self.rng
                )
                examples = []

                for count, stratum in zip(example_counts, self.fewshot_strata):
                    indices = self.rng.sample(range(len(stratum)), count)

                    for idx in indices:
                        examples.append(apply_template(template, stratum[idx]))

                self.rng.shuffle(examples)
                few_shot_prefix = "\n\n".join(examples) + "\n\n"
            else:
                few_shot_prefix = ""

            if self.num_classes > 2:
                # remove all but the true answer and one random other answer
                variant_template, variant_label = binarize(
                    template, true_label, assert_type(int, new_label), self.rng
                )
            else:
                variant_template, variant_label = template, true_label

            prompts.append(
                Prompt(
                    template=variant_template,
                    example=example,
                    label=variant_label,
                    label_column=self.label_column,
                    prefix=few_shot_prefix,
                )
            )
        return prompts

    def __iter__(self):
        return (self[i] for i in range(len(self.active_split)))

    def __len__(self):
        """Get the number of predicates in the dataset."""
        return len(self.active_split)<|MERGE_RESOLUTION|>--- conflicted
+++ resolved
@@ -65,12 +65,8 @@
     dataset: str = field(positional=True)
     balance: bool = False
     label_column: Optional[str] = None
-<<<<<<< HEAD
     num_classes: Optional[int] = None
-    max_examples: list[int] = field(default_factory=list)
-=======
     max_examples: list[int] = field(default_factory=lambda: [750, 250])
->>>>>>> a4a8e21c
     num_shots: int = 0
     seed: int = 42
     num_variants: int = -1
