--- conflicted
+++ resolved
@@ -10,13 +10,24 @@
     datasets = default_config["datasets"]
     model_shortcuts = default_config["model_shortcuts"]
     prefix = default_config["prefix"]
-<<<<<<< HEAD
-=======
-    models_layer_num = default_config["models-layer-num"]
->>>>>>> e87da87e
 
-    parser = get_parser(datasets, models, prefix)
+    parser = get_parser(datasets, prefix)
     args = parser.parse_args()
+
+    # Dereference shortcut
+    args.model = model_shortcuts.get(args.model, args.model)
+
+    # Default to CUDA iff available
+    if args.device is None:
+        import torch
+
+        args.device = "cuda" if torch.cuda.is_available() else "cpu"
+
+    if args.language_model_type == "decoder" and args.layer < 0:
+        from transformers import AutoConfig
+
+        config = AutoConfig.from_pretrained(args.model)
+        args.layer += getattr(config, "num_layers", config.num_hidden_layers)
 
     # Default to CUDA if available
     if args.device is None:
@@ -24,13 +35,10 @@
 
         args.device = "cuda" if torch.cuda.is_available() else "cpu"
 
-    if args.language_model_type == "decoder" and args.layer < 0:
-        args.language_model_type += models_layer_num[args.model]
-
     return args
 
 
-def get_parser(datasets, models, prefix):
+def get_parser(datasets, prefix):
     parser = argparse.ArgumentParser()
     parser.add_argument("--model", type=str)
     parser.add_argument("--prefix", default="normal", choices=prefix)
@@ -84,24 +92,5 @@
             "Weight decay for CCS when using Adam. Used as L2 regularization in LBFGS."
         ),
     )
-<<<<<<< HEAD
-    args = parser.parse_args()
-
-    # Dereference shortcut
-    args.model = model_shortcuts.get(args.model, args.model)
-
-    # Default to CUDA iff available
-    if args.device is None:
-        import torch
-
-        args.device = "cuda" if torch.cuda.is_available() else "cpu"
-
-    if args.language_model_type == "decoder" and args.layer < 0:
-        from transformers import AutoConfig
-
-        config = AutoConfig.from_pretrained(args.model)
-        args.layer += getattr(config, "num_layers", config.num_hidden_layers)
-=======
->>>>>>> e87da87e
 
     return parser