--- conflicted
+++ resolved
@@ -39,8 +39,6 @@
         args.hidden_states = names
         evaluate(args)
 
-<<<<<<< HEAD
-=======
 
 # TODO: Move function to a better place...
 def get_sweep_parser():
@@ -81,7 +79,6 @@
         args.reporters = name
         args.hidden_states = names
         evaluate(args)
->>>>>>> 218864ec
 
 
 # TODO: Move function to a better place...
