### Introduction

**WIP: This codebase is under active development**
This code is a simplified and refactored version of the original code of the paper *Discovering Latent Knowledge* in the zip file linked in https://github.com/collin-burns/discovering_latent_knowledge

### Dependencies

See requirements.txt file

Our code uses [PyTorch](http://pytorch.org) and [Huggingface Transformers](https://huggingface.co/docs/transformers/index). You will also need to install [promptsouce](https://github.com/bigscience-workshop/promptsource), a toolkit for NLP prompts. We tested our code on Python 3.9.


### Quick **Start**

First install the package with `pip install -e .` in the root directory, or `pip install -e .[dev]` if you'd like to contribute to the project (see **Development** section below). This should install all the necessary dependencies.

For a quick test: You can look into and run extract.sh and evaluate.sh (**Warning:** They are in the package elk itself right now. Will be changed):

```bash
cd elk
sh extract.sh
sh train_evaluate.sh
```

Furthermore:

1. To extract the hidden states for one model `mdl` and all datasets, `cd elk` and then run

```bash
<<<<<<< HEAD
python extraction_main.py --model deberta-v2-xxlarge-mnli --datasets imdb --prefix normal --device cuda --num_data 1000
=======
python generation_main.py --model deberta-v2-xxlarge-mnli --datasets imdb --prefix normal --device cuda --num-data 1000
>>>>>>> 3b346c23
```

To test `deberta-v2-xxlarge-mnli` with the misleading prefix, and only the `imdb` and `amazon-polarity` datasets, while printing extra information, run:

The name of prefix can be found in `./extraction/construct_prompts.py`. This command will save hidden states to `extraction_results` and will save zero-shot accuracy to `extraction_results/extraction_results.csv`.

1. To train a ccs model and a logistic regression model

```bash
python train.py --model deberta-v2-xxlarge-mnli --prefix normal --dataset imdb --num-data 1000
```

and evaluate:
```bash
python evaluate.py --model deberta-v2-xxlarge-mnli --dataset imdb --num-data 1000
```

Once finished, results will be saved in `evaluation_results/{model}_{prefix}_{seed}.csv`

### Development

Use `pip install pre-commit && pre-commit install` in the root folder before your first commit.

If you work on a new feature / fix or some other code task, make sure to create an issue and assign it to yourself (Maybe, even share it in the elk channel of Eleuther's Discord with a small note). In this way, others know you are working on the issue and people won't do the same thing twice 👍 Also others can contact you easily.<|MERGE_RESOLUTION|>--- conflicted
+++ resolved
@@ -27,11 +27,7 @@
 1. To extract the hidden states for one model `mdl` and all datasets, `cd elk` and then run
 
 ```bash
-<<<<<<< HEAD
 python extraction_main.py --model deberta-v2-xxlarge-mnli --datasets imdb --prefix normal --device cuda --num_data 1000
-=======
-python generation_main.py --model deberta-v2-xxlarge-mnli --datasets imdb --prefix normal --device cuda --num-data 1000
->>>>>>> 3b346c23
 ```
 
 To test `deberta-v2-xxlarge-mnli` with the misleading prefix, and only the `imdb` and `amazon-polarity` datasets, while printing extra information, run:
