--- conflicted
+++ resolved
@@ -3,12 +3,9 @@
 elk/models/*
 nohup.out
 .idea
-<<<<<<< HEAD
 datasets/
 
-=======
 *.pkl
->>>>>>> e1b0c7dc
 
 # Byte-compiled / optimized / DLL files
 __pycache__/
